use anyhow::{Context, Result};
use clap::{Parser, Subcommand, ValueEnum};
use pywr::model::Model;
use pywr::schema::model::PywrModel;
use pywr::schema::ConversionError;
#[cfg(feature = "ipm-ocl")]
use pywr::solvers::{ClIpmF32Solver, ClIpmF64Solver, ClIpmSolverSettings};
use pywr::solvers::{ClpSolver, ClpSolverSettings};
#[cfg(feature = "highs")]
use pywr::solvers::{HighsSolver, HighsSolverSettings};
#[cfg(feature = "ipm-simd")]
use pywr::solvers::{SimdIpmF64Solver, SimdIpmSolverSettings};
use pywr::test_utils::make_random_model;
use pywr::timestep::Timestepper;
use pywr::PywrError;
use rand::SeedableRng;
use rand_chacha::ChaCha8Rng;
use std::fmt::{Display, Formatter};
use std::path::{Path, PathBuf};
use time::macros::date;

#[derive(Copy, Clone, ValueEnum)]
enum Solver {
    Clp,
    #[cfg(feature = "highs")]
    HIGHS,
    #[cfg(feature = "ipm-ocl")]
    CLIPMF32,
    #[cfg(feature = "ipm-ocl")]
    CLIPMF64,
    #[cfg(feature = "ipm-simd")]
    IpmSimd,
}

impl Display for Solver {
    fn fmt(&self, f: &mut Formatter<'_>) -> std::fmt::Result {
        match self {
            Solver::Clp => write!(f, "clp"),
            #[cfg(feature = "highs")]
            Solver::HIGHS => write!(f, "highs"),
            #[cfg(feature = "ipm-ocl")]
            Solver::CLIPMF32 => write!(f, "clipmf32"),
            #[cfg(feature = "ipm-ocl")]
            Solver::CLIPMF64 => write!(f, "clipmf64"),
            #[cfg(feature = "ipm-simd")]
            Solver::IpmSimd => write!(f, "ipm-simd"),
        }
    }
}

#[derive(Parser)]
#[command(author, version, about, long_about = None)]
struct Cli {
    // /// Optional name to operate on
    // name: Option<String>,
    //
    // /// Sets a custom config file
    // #[arg(short, long, value_name = "FILE")]
    // config: Option<PathBuf>,
    //
    // /// Turn debugging information on
    // #[arg(short, long, action = clap::ArgAction::Count)]
    // debug: u8,
    #[command(subcommand)]
    command: Option<Commands>,
}

#[derive(Subcommand)]
enum Commands {
    Convert {
        /// Path to Pywr v1.x JSON.
        model: PathBuf,
    },

    Run {
        /// Path to Pywr model JSON.
        model: PathBuf,
        /// Solver to use.
        #[arg(short, long, default_value_t=Solver::Clp)]
        solver: Solver,
        #[arg(short, long)]
        data_path: Option<PathBuf>,
        #[arg(short, long)]
        output_path: Option<PathBuf>,
        /// Use multiple threads for simulation.
        #[arg(short, long, default_value_t = false)]
        parallel: bool,
        /// The number of threads to use in parallel simulation.
        #[arg(short, long, default_value_t = 1)]
        threads: usize,
    },
    RunRandom {
        num_systems: usize,
        density: usize,
        num_scenarios: usize,
        /// Solver to use.
        #[arg(short, long, default_value_t=Solver::Clp)]
        solver: Solver,
    },
}

fn main() -> Result<()> {
    let cli = Cli::parse();

    match &cli.command {
        Some(command) => match command {
            Commands::Convert { model } => convert(model)?,
            Commands::Run {
                model,
                solver,
                data_path,
                output_path,
                parallel,
                threads,
<<<<<<< HEAD
            } => run(model, solver, data_path.as_deref()),
            Commands::RunRandom {
                num_systems,
                density,
                num_scenarios,
                solver,
            } => run_random(*num_systems, *density, *num_scenarios, solver),
=======
            } => {
                let options = if *parallel {
                    RunOptions::default().parallel().threads(*threads)
                } else {
                    RunOptions::default()
                };

                run(model, solver, data_path.as_deref(), output_path.as_deref(), &options)
            }
>>>>>>> 376b01d6
        },
        None => {}
    }

    Ok(())
}

fn convert(path: &Path) -> Result<()> {
    if path.is_dir() {
        for entry in path.read_dir().expect("read_dir call failed").flatten() {
            let path = entry.path();
            if path.is_file()
                && (path.extension().unwrap() == "json")
                && (!path.file_stem().unwrap().to_str().unwrap().contains("_v2"))
            {
                v1_to_v2(&path)
                    .map_err(PywrError::Conversion)
                    .with_context(|| format!("Could not convert model: `{:?}`", &path))?;
            }
        }
    } else {
        v1_to_v2(path)
            .map_err(PywrError::Conversion)
            .with_context(|| format!("Could not convert model: `{:?}`", path))?;
    }

    Ok(())
}

fn v1_to_v2(path: &Path) -> std::result::Result<(), ConversionError> {
    println!("Model: {}", path.display());

    let data = std::fs::read_to_string(path).unwrap();
    let schema: pywr_schema::PywrModel = serde_json::from_str(data.as_str()).unwrap();
    let schema_v2: PywrModel = schema.try_into()?;

    // There must be a better way to do this!!
    let mut new_file_name = path.file_stem().unwrap().to_os_string();
    new_file_name.push("_v2");
    let mut new_file_name = PathBuf::from(new_file_name);
    new_file_name.set_extension("json");
    let new_file_pth = path.parent().unwrap().join(new_file_name);

    std::fs::write(new_file_pth, serde_json::to_string_pretty(&schema_v2).unwrap()).unwrap();

    Ok(())
}

<<<<<<< HEAD
fn run(path: &Path, solver: &Solver, data_path: Option<&Path>) {
=======
fn run(path: &Path, solver: &Solver, data_path: Option<&Path>, output_path: Option<&Path>, options: &RunOptions) {
>>>>>>> 376b01d6
    let data = std::fs::read_to_string(path).unwrap();
    let schema_v2: PywrModel = serde_json::from_str(data.as_str()).unwrap();

    let (model, timestepper): (Model, Timestepper) = schema_v2.build_model(data_path, output_path).unwrap();

    match *solver {
        Solver::Clp => model.run::<ClpSolver>(&timestepper, &ClpSolverSettings::default()),
        #[cfg(feature = "highs")]
        Solver::HIGHS => model.run::<HighsSolver>(&timestepper, &HighsSolverSettings::default()),
        #[cfg(feature = "ipm-ocl")]
        Solver::CLIPMF32 => model.run_multi_scenario::<ClIpmF32Solver>(&timestepper, &ClIpmSolverSettings::default()),
        #[cfg(feature = "ipm-ocl")]
        Solver::CLIPMF64 => model.run_multi_scenario::<ClIpmF64Solver>(&timestepper, &ClIpmSolverSettings::default()),
        #[cfg(feature = "ipm-simd")]
        Solver::IpmSimd => {
            model.run_multi_scenario::<SimdIpmF64Solver<4>>(&timestepper, &SimdIpmSolverSettings::default())
        }
    }
    .unwrap();
}

fn run_random(num_systems: usize, density: usize, num_scenarios: usize, solver: &Solver) {
    let timestepper = Timestepper::new(date!(2020 - 01 - 01), date!(2020 - 01 - 10), 1);
    let mut rng = ChaCha8Rng::seed_from_u64(0);
    let model = make_random_model(
        num_systems,
        density,
        timestepper.timesteps().len(),
        num_scenarios,
        &mut rng,
    )
    .unwrap();

    match *solver {
        Solver::Clp => model.run::<ClpSolver>(&timestepper, &ClpSolverSettings::default()),
        #[cfg(feature = "highs")]
        Solver::HIGHS => model.run::<HighsSolver>(&timestepper, &HighsSolverSettings::default()),
        #[cfg(feature = "ipm-ocl")]
        Solver::CLIPMF32 => model.run_multi_scenario::<ClIpmF32Solver>(&timestepper, &ClIpmSolverSettings::default()),
        #[cfg(feature = "ipm-ocl")]
        Solver::CLIPMF64 => model.run_multi_scenario::<ClIpmF64Solver>(&timestepper, &ClIpmSolverSettings::default()),
        #[cfg(feature = "ipm-simd")]
        Solver::IpmSimd => {
            model.run_multi_scenario::<SimdIpmF64Solver<4>>(&timestepper, &SimdIpmSolverSettings::default())
        }
    }
    .unwrap();
}<|MERGE_RESOLUTION|>--- conflicted
+++ resolved
@@ -112,25 +112,13 @@
                 output_path,
                 parallel,
                 threads,
-<<<<<<< HEAD
-            } => run(model, solver, data_path.as_deref()),
+            } => run(model, solver, data_path.as_deref(), output_path.as_deref()),
             Commands::RunRandom {
                 num_systems,
                 density,
                 num_scenarios,
                 solver,
             } => run_random(*num_systems, *density, *num_scenarios, solver),
-=======
-            } => {
-                let options = if *parallel {
-                    RunOptions::default().parallel().threads(*threads)
-                } else {
-                    RunOptions::default()
-                };
-
-                run(model, solver, data_path.as_deref(), output_path.as_deref(), &options)
-            }
->>>>>>> 376b01d6
         },
         None => {}
     }
@@ -179,11 +167,7 @@
     Ok(())
 }
 
-<<<<<<< HEAD
-fn run(path: &Path, solver: &Solver, data_path: Option<&Path>) {
-=======
-fn run(path: &Path, solver: &Solver, data_path: Option<&Path>, output_path: Option<&Path>, options: &RunOptions) {
->>>>>>> 376b01d6
+fn run(path: &Path, solver: &Solver, data_path: Option<&Path>, output_path: Option<&Path>) {
     let data = std::fs::read_to_string(path).unwrap();
     let schema_v2: PywrModel = serde_json::from_str(data.as_str()).unwrap();
 
