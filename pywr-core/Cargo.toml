[package]
name = "pywr-core"
version = "2.0.0-dev"
authors = ["James Tomlinson <tomo.bbe@gmail.com>"]
edition = "2021"
rust-version = "1.60"
description = "A generalised water resource allocation model."
readme = "../README.md"
repository = "https://github.com/pywr/pywr-next/"
license = "MIT OR Apache-2.0"
keywords = ["water", "modelling"]
categories = ["science", "simulation"]

# See more keys and their definitions at https://doc.rust-lang.org/cargo/reference/manifest.html

[dependencies]
libc = "0.2.97"
<<<<<<< HEAD
thiserror = {  workspace = true }
ndarray = {  workspace = true }
num = {  workspace = true }
float-cmp = {  workspace = true }
hdf5 = {  workspace = true }
csv = {  workspace = true }
clp-sys = { path = "../clp-sys" }
=======
thiserror = { workspace = true }
ndarray = { workspace = true }
num = { workspace = true }
float-cmp = "0.9.0"
hdf5 = { workspace = true }
csv = { workspace = true }
clp-sys = { path = "../clp-sys", version = "0.1.0" }
>>>>>>> 0e501a12
ipm-ocl = { path = "../ipm-ocl", optional = true }
ipm-simd = { path = "../ipm-simd", optional = true }
tracing = {  workspace = true }
highs-sys = {  git = "https://github.com/jetuk/highs-sys", branch="fix-build-libz-linking", optional = true }
# highs-sys = { path = "../../highs-sys" }
nalgebra = "0.32.3"
chrono = { workspace = true }
polars = { workspace = true }

pyo3 = {  workspace = true, features = ["chrono"] }


rayon = "1.6.1"


rhai = { version = "1.12.0", features = ["sync"] }

# OpenCL
ocl = { version = "0.19", optional = true }

rand = "0.8.5"
rand_distr = "0.4.3"
rand_chacha = "0.3.1"
dyn-clone = "1.0.16"

[dev-dependencies]
criterion = "0.5"

[features]
highs = ["dep:highs-sys"]
ipm-ocl = ["dep:ipm-ocl", "dep:ocl"]
ipm-simd = ["dep:ipm-simd"]
default = []



[[bench]]
name = "random_models"
harness = false<|MERGE_RESOLUTION|>--- conflicted
+++ resolved
@@ -15,23 +15,13 @@
 
 [dependencies]
 libc = "0.2.97"
-<<<<<<< HEAD
-thiserror = {  workspace = true }
-ndarray = {  workspace = true }
-num = {  workspace = true }
-float-cmp = {  workspace = true }
-hdf5 = {  workspace = true }
-csv = {  workspace = true }
-clp-sys = { path = "../clp-sys" }
-=======
 thiserror = { workspace = true }
 ndarray = { workspace = true }
 num = { workspace = true }
-float-cmp = "0.9.0"
+float-cmp = {  workspace = true }
 hdf5 = { workspace = true }
 csv = { workspace = true }
 clp-sys = { path = "../clp-sys", version = "0.1.0" }
->>>>>>> 0e501a12
 ipm-ocl = { path = "../ipm-ocl", optional = true }
 ipm-simd = { path = "../ipm-simd", optional = true }
 tracing = {  workspace = true }
