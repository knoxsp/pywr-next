use crate::network::Network;
use crate::node::{ConstraintValue, FlowConstraints, NodeMeta, StorageConstraints, StorageInitialVolume};
use crate::state::{State, VirtualStorageState};
use crate::timestep::Timestep;
use crate::{NodeIndex, PywrError};
use std::ops::{Deref, DerefMut};
use time::{Date, Month};

#[derive(Copy, Clone, Ord, PartialOrd, Eq, PartialEq, Debug)]
pub struct VirtualStorageIndex(usize);

impl Deref for VirtualStorageIndex {
    type Target = usize;

    fn deref(&self) -> &Self::Target {
        &self.0
    }
}

#[derive(Default)]
pub struct VirtualStorageVec {
    nodes: Vec<VirtualStorage>,
}

impl Deref for VirtualStorageVec {
    type Target = Vec<VirtualStorage>;

    fn deref(&self) -> &Self::Target {
        &self.nodes
    }
}

impl DerefMut for VirtualStorageVec {
    fn deref_mut(&mut self) -> &mut Self::Target {
        &mut self.nodes
    }
}

impl VirtualStorageVec {
    pub fn get(&self, index: &VirtualStorageIndex) -> Result<&VirtualStorage, PywrError> {
        self.nodes.get(index.0).ok_or(PywrError::NodeIndexNotFound)
    }

    pub fn get_mut(&mut self, index: &VirtualStorageIndex) -> Result<&mut VirtualStorage, PywrError> {
        self.nodes.get_mut(index.0).ok_or(PywrError::NodeIndexNotFound)
    }

    pub fn push_new(
        &mut self,
        name: &str,
        sub_name: Option<&str>,
        nodes: &[NodeIndex],
        factors: Option<&[f64]>,
        initial_volume: StorageInitialVolume,
        min_volume: ConstraintValue,
        max_volume: ConstraintValue,
        reset: VirtualStorageReset,
        cost: ConstraintValue,
    ) -> VirtualStorageIndex {
        let node_index = VirtualStorageIndex(self.nodes.len());
        let node = VirtualStorage::new(
            &node_index,
            name,
            sub_name,
            nodes,
            factors,
            initial_volume,
            min_volume,
            max_volume,
            reset,
            cost,
        );
        self.nodes.push(node);
        node_index
    }
}

pub enum VirtualStorageReset {
    Never,
    DayOfYear { day: u8, month: Month },
    NumberOfMonths { months: i32 },
}

// #[derive(Debug)]
pub struct VirtualStorage {
    pub meta: NodeMeta<VirtualStorageIndex>,
    pub flow_constraints: FlowConstraints,
    pub nodes: Vec<NodeIndex>,
    pub factors: Option<Vec<f64>>,
    pub initial_volume: StorageInitialVolume,
    pub storage_constraints: StorageConstraints,
    pub reset: VirtualStorageReset,
    pub cost: ConstraintValue,
}

impl VirtualStorage {
    pub fn new(
        index: &VirtualStorageIndex,
        name: &str,
        sub_name: Option<&str>,
        nodes: &[NodeIndex],
        factors: Option<&[f64]>,
        initial_volume: StorageInitialVolume,
        min_volume: ConstraintValue,
        max_volume: ConstraintValue,
        reset: VirtualStorageReset,
        cost: ConstraintValue,
    ) -> Self {
        Self {
            meta: NodeMeta::new(index, name, sub_name),
            flow_constraints: FlowConstraints::new(),
            nodes: nodes.to_vec(),
            factors: factors.map(|f| f.to_vec()),
            initial_volume,
            storage_constraints: StorageConstraints::new(min_volume, max_volume),
            reset,
            cost,
        }
    }

    pub fn name(&self) -> &str {
        self.meta.name()
    }

    /// Get a node's sub_name
    pub fn sub_name(&self) -> Option<&str> {
        self.meta.sub_name()
    }

    /// Get a node's full name
    pub fn full_name(&self) -> (&str, Option<&str>) {
        self.meta.full_name()
    }

    pub fn index(&self) -> VirtualStorageIndex {
        *self.meta.index()
    }

    pub fn has_factors(&self) -> bool {
        self.factors.is_some()
    }

    pub fn default_state(&self) -> VirtualStorageState {
        VirtualStorageState::new(0.0)
    }

<<<<<<< HEAD
    pub fn before(&self, timestep: &Timestep, model: &Network, state: &mut State) -> Result<(), PywrError> {
=======
    pub fn get_cost(&self, model: &Model, state: &State) -> Result<f64, PywrError> {
        match &self.cost {
            ConstraintValue::None => Ok(0.0),
            ConstraintValue::Scalar(v) => Ok(*v),
            ConstraintValue::Metric(m) => m.get_value(model, state),
        }
    }

    pub fn before(&self, timestep: &Timestep, model: &Model, state: &mut State) -> Result<(), PywrError> {
>>>>>>> 5fcef40e
        let do_reset = if timestep.is_first() {
            // Set the initial volume if it is the first timestep.
            true
        } else {
            // Otherwise we check the reset condition
            match self.reset {
                VirtualStorageReset::Never => false,
                VirtualStorageReset::DayOfYear { day, month } => {
                    (timestep.date.day() == day) && (timestep.date.month() == month)
                }
                VirtualStorageReset::NumberOfMonths { months } => {
                    // Get the date when the virtual storage was last reset
                    match state
                        .get_network_state()
                        .get_virtual_storage_last_reset(&self.index())?
                    {
                        // Reset if last reset is more than `months` ago.
                        Some(last_reset) => months_since_last_reset(&timestep.date, &last_reset.date) >= months,
                        None => true,
                    }
                }
            }
        };

        if do_reset {
            let volume = match &self.initial_volume {
                StorageInitialVolume::Absolute(iv) => *iv,
                StorageInitialVolume::Proportional(ipc) => {
                    let max_volume = self.get_max_volume(model, state)?;
                    max_volume * ipc
                }
            };

            state.reset_virtual_storage_node_volume(*self.meta.index(), volume, timestep)?;
        }

        Ok(())
    }

    pub fn get_nodes(&self) -> Vec<NodeIndex> {
        self.nodes.to_vec()
    }

    pub fn get_nodes_with_factors(&self) -> Option<Vec<(NodeIndex, f64)>> {
        self.factors
            .as_ref()
            .map(|factors| self.nodes.iter().zip(factors.iter()).map(|(n, f)| (*n, *f)).collect())
    }

    pub fn get_min_volume(&self, model: &Network, state: &State) -> Result<f64, PywrError> {
        self.storage_constraints.get_min_volume(model, state)
    }

    pub fn get_max_volume(&self, model: &Network, state: &State) -> Result<f64, PywrError> {
        self.storage_constraints.get_max_volume(model, state)
    }

    pub fn get_current_available_volume_bounds(&self, model: &Network, state: &State) -> Result<(f64, f64), PywrError> {
        let min_vol = self.get_min_volume(model, state)?;
        let max_vol = self.get_max_volume(model, state)?;

        let current_volume = state.get_network_state().get_virtual_storage_volume(&self.index())?;

        let available = (current_volume - min_vol).max(0.0);
        let missing = (max_vol - current_volume).max(0.0);
        Ok((available, missing))
    }
}

/// Calculate the number of months between `current` [Timestep] and the `last_reset` [Timestep].
fn months_since_last_reset(current: &Date, last_reset: &Date) -> i32 {
    (current.year() - last_reset.year()) * 12 + current.month() as i32 - last_reset.month() as i32
}

#[cfg(test)]
mod tests {
    use crate::metric::Metric;
    use crate::models::Model;
    use crate::network::Network;
    use crate::node::{ConstraintValue, StorageInitialVolume};
    use crate::recorders::{AssertionFnRecorder, AssertionRecorder};
    use crate::scenario::ScenarioIndex;
<<<<<<< HEAD
    use crate::test_utils::{default_timestepper, run_all_solvers};
=======
    use crate::solvers::{ClpSolver, ClpSolverSettings};
    use crate::test_utils::{default_timestepper, run_all_solvers, simple_model};
>>>>>>> 5fcef40e
    use crate::timestep::Timestep;
    use crate::virtual_storage::{months_since_last_reset, VirtualStorageReset};
    use ndarray::Array;
    use time::macros::date;

    /// Test the calculation of number of months since last reset
    #[test]
    fn test_months_since_last_reset() {
        assert_eq!(
            months_since_last_reset(&date!(2022 - 12 - 31), &date!(2022 - 12 - 31)),
            0
        );
        assert_eq!(
            months_since_last_reset(&date!(2023 - 12 - 31), &date!(2022 - 12 - 31)),
            12
        );
        assert_eq!(
            months_since_last_reset(&date!(2023 - 01 - 1), &date!(2022 - 12 - 31)),
            1
        );
        assert_eq!(
            months_since_last_reset(&date!(2022 - 12 - 1), &date!(2022 - 12 - 31)),
            0
        );
    }

    /// Test the virtual storage constraints
    #[test]
    fn test_basic_virtual_storage() {
        let mut network = Network::default();

        let input_node = network.add_input_node("input", None).unwrap();
        let link_node0 = network.add_link_node("link", Some("0")).unwrap();
        let output_node0 = network.add_output_node("output", Some("0")).unwrap();

        network.connect_nodes(input_node, link_node0).unwrap();
        network.connect_nodes(link_node0, output_node0).unwrap();

        let link_node1 = network.add_link_node("link", Some("1")).unwrap();
        let output_node1 = network.add_output_node("output", Some("1")).unwrap();

        network.connect_nodes(input_node, link_node1).unwrap();
        network.connect_nodes(link_node1, output_node1).unwrap();

        // Virtual storage with contributions from link-node0 than link-node1
        let _vs = network.add_virtual_storage_node(
            "virtual-storage",
            None,
            &[link_node0, link_node1],
            Some(&[2.0, 1.0]),
            StorageInitialVolume::Absolute(100.0),
            ConstraintValue::Scalar(0.0),
            ConstraintValue::Scalar(100.0),
            VirtualStorageReset::Never,
            ConstraintValue::Scalar(0.0),
        );

        // Setup a demand on output-0 and output-1
        for sub_name in &["0", "1"] {
            let output_node = network.get_mut_node_by_name("output", Some(sub_name)).unwrap();
            output_node
                .set_max_flow_constraint(ConstraintValue::Scalar(10.0))
                .unwrap();
            output_node.set_cost(ConstraintValue::Scalar(-10.0));
        }

        // With a demand of 10 on each link node. The virtual storage will depleted at a rate of
        // 30 per day.
        // TODO assert let expected_vol = |ts: &Timestep, _si| (70.0 - ts.index as f64 * 30.0).max(0.0);
        // Set-up assertion for "link" node
        let idx = network.get_node_by_name("link", Some("0")).unwrap().index();
        let expected = |ts: &Timestep, _si: &ScenarioIndex| {
            if ts.index < 3 {
                10.0
            } else {
                0.0
            }
        };
        let recorder = AssertionFnRecorder::new("link-0-flow", Metric::NodeOutFlow(idx), expected, None, None);
        network.add_recorder(Box::new(recorder)).unwrap();

        // Set-up assertion for "input" node
        let idx = network.get_node_by_name("link", Some("1")).unwrap().index();
        let expected = |ts: &Timestep, _si: &ScenarioIndex| {
            if ts.index < 4 {
                10.0
            } else {
                0.0
            }
        };
        let recorder = AssertionFnRecorder::new("link-1-flow", Metric::NodeOutFlow(idx), expected, None, None);
        network.add_recorder(Box::new(recorder)).unwrap();

        let model = Model::new(default_timestepper().into(), network);

        // Test all solvers
        run_all_solvers(&model);
    }

    #[test]
    /// Test virtual storage node costs
    fn test_virtual_storage_node_costs() {
        let mut model = simple_model(1);
        let timestepper = default_timestepper();

        let nodes = vec![model.get_node_index_by_name("input", None).unwrap()];
        // Virtual storage node cost is high enough to prevent any flow
        model
            .add_virtual_storage_node(
                "vs",
                None,
                &nodes,
                None,
                StorageInitialVolume::Proportional(1.0),
                ConstraintValue::Scalar(0.0),
                ConstraintValue::Scalar(100.0),
                VirtualStorageReset::Never,
                ConstraintValue::Scalar(20.0),
            )
            .unwrap();

        let expected = Array::zeros((366, 1));
        let idx = model.get_node_by_name("output", None).unwrap().index();
        let recorder = AssertionRecorder::new("output-flow", Metric::NodeInFlow(idx), expected, None, None);
        model.add_recorder(Box::new(recorder)).unwrap();

        // Test all solvers
        run_all_solvers(&model, &timestepper);
    }
}<|MERGE_RESOLUTION|>--- conflicted
+++ resolved
@@ -144,19 +144,15 @@
         VirtualStorageState::new(0.0)
     }
 
-<<<<<<< HEAD
-    pub fn before(&self, timestep: &Timestep, model: &Network, state: &mut State) -> Result<(), PywrError> {
-=======
-    pub fn get_cost(&self, model: &Model, state: &State) -> Result<f64, PywrError> {
+    pub fn get_cost(&self, network: &Network, state: &State) -> Result<f64, PywrError> {
         match &self.cost {
             ConstraintValue::None => Ok(0.0),
             ConstraintValue::Scalar(v) => Ok(*v),
-            ConstraintValue::Metric(m) => m.get_value(model, state),
+            ConstraintValue::Metric(m) => m.get_value(network, state),
         }
     }
 
-    pub fn before(&self, timestep: &Timestep, model: &Model, state: &mut State) -> Result<(), PywrError> {
->>>>>>> 5fcef40e
+    pub fn before(&self, timestep: &Timestep, network: &Network, state: &mut State) -> Result<(), PywrError> {
         let do_reset = if timestep.is_first() {
             // Set the initial volume if it is the first timestep.
             true
@@ -185,7 +181,7 @@
             let volume = match &self.initial_volume {
                 StorageInitialVolume::Absolute(iv) => *iv,
                 StorageInitialVolume::Proportional(ipc) => {
-                    let max_volume = self.get_max_volume(model, state)?;
+                    let max_volume = self.get_max_volume(network, state)?;
                     max_volume * ipc
                 }
             };
@@ -239,12 +235,7 @@
     use crate::node::{ConstraintValue, StorageInitialVolume};
     use crate::recorders::{AssertionFnRecorder, AssertionRecorder};
     use crate::scenario::ScenarioIndex;
-<<<<<<< HEAD
-    use crate::test_utils::{default_timestepper, run_all_solvers};
-=======
-    use crate::solvers::{ClpSolver, ClpSolverSettings};
     use crate::test_utils::{default_timestepper, run_all_solvers, simple_model};
->>>>>>> 5fcef40e
     use crate::timestep::Timestep;
     use crate::virtual_storage::{months_since_last_reset, VirtualStorageReset};
     use ndarray::Array;
@@ -339,7 +330,6 @@
         network.add_recorder(Box::new(recorder)).unwrap();
 
         let model = Model::new(default_timestepper().into(), network);
-
         // Test all solvers
         run_all_solvers(&model);
     }
@@ -348,11 +338,12 @@
     /// Test virtual storage node costs
     fn test_virtual_storage_node_costs() {
         let mut model = simple_model(1);
+        let network = model.network_mut();
         let timestepper = default_timestepper();
 
-        let nodes = vec![model.get_node_index_by_name("input", None).unwrap()];
+        let nodes = vec![network.get_node_index_by_name("input", None).unwrap()];
         // Virtual storage node cost is high enough to prevent any flow
-        model
+        network
             .add_virtual_storage_node(
                 "vs",
                 None,
@@ -367,11 +358,11 @@
             .unwrap();
 
         let expected = Array::zeros((366, 1));
-        let idx = model.get_node_by_name("output", None).unwrap().index();
+        let idx = network.get_node_by_name("output", None).unwrap().index();
         let recorder = AssertionRecorder::new("output-flow", Metric::NodeInFlow(idx), expected, None, None);
-        model.add_recorder(Box::new(recorder)).unwrap();
+        network.add_recorder(Box::new(recorder)).unwrap();
 
         // Test all solvers
-        run_all_solvers(&model, &timestepper);
+        run_all_solvers(&model);
     }
 }