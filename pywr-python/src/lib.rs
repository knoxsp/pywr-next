--- conflicted
+++ resolved
@@ -1,18 +1,18 @@
-/// Python API
-///
-/// The following structures provide a Python API to access the core model structures.
-///
-///
-///
-
-#[cfg(feature = "ipm-ocl")]
-use crate::solvers::{ClIpmF32Solver, ClIpmF64Solver, ClIpmSolverSettings};
-#[cfg(feature = "highs")]
-use crate::solvers::{HighsSolver, HighsSolverSettings};
 use pyo3::exceptions::PyRuntimeError;
 use pyo3::prelude::*;
 use pyo3::types::{PyDate, PyDateAccess, PyDict, PyType};
+/// Python API
+///
+/// The following structures provide a Python API to access the core model structures.
+///
+///
+///
+
+#[cfg(feature = "ipm-ocl")]
+use pywr_core::solvers::{ClIpmF32Solver, ClIpmF64Solver, ClIpmSolverSettings};
 use pywr_core::solvers::{ClpSolver, ClpSolverSettings, ClpSolverSettingsBuilder};
+#[cfg(feature = "highs")]
+use pywr_core::solvers::{HighsSolver, HighsSolverSettings, HighsSolverSettings, HighsSolverSettingsBuilde};
 use std::fmt;
 use std::path::PathBuf;
 use time::Date;
@@ -33,6 +33,23 @@
 impl From<PySchemaError> for PyErr {
     fn from(err: PySchemaError) -> PyErr {
         PyRuntimeError::new_err(err.to_string())
+    }
+}
+
+#[derive(Debug)]
+struct PyPywrError {
+    error: pywr_core::PywrError,
+}
+
+impl From<PyPywrError> for PyErr {
+    fn from(err: PyPywrError) -> PyErr {
+        PyRuntimeError::new_err(err.to_string())
+    }
+}
+
+impl fmt::Display for PyPywrError {
+    fn fmt(&self, f: &mut fmt::Formatter<'_>) -> fmt::Result {
+        write!(f, "{}", self.error)
     }
 }
 
@@ -91,15 +108,22 @@
 
 #[pymethods]
 impl Model {
-    fn run(&self, solver: &str, solver_kwargs: Option<&PyDict>) -> PyResult<()> {
-        match solver {
+    fn run(&self, solver_name: &str, solver_kwargs: Option<&PyDict>) -> PyResult<()> {
+        match solver_name {
             "clp" => {
                 let settings = build_clp_settings(solver_kwargs)?;
                 self.model.run::<ClpSolver>(&settings)?;
             }
-            _ => {
-                return Err(PyRuntimeError::new_err(format!("Unknown solver: {}", solver)));
-            }
+            #[cfg(feature = "highs")]
+            "highs" => {
+                let settings = build_highs_settings(solver_kwargs)?;
+                model.run::<HighsSolver>(&HighsSolverSettings::default())?;
+            }
+            #[cfg(feature = "ipm-ocl")]
+            "clipm-f32" => model.run_multi_scenario::<ClIpmF32Solver>(&ClIpmSolverSettings::default()),
+            #[cfg(feature = "ipm-ocl")]
+            "clipm-f64" => model.run_multi_scenario::<ClIpmF64Solver>(&ClIpmSolverSettings::default()),
+            _ => return Err(PyRuntimeError::new_err(format!("Unknown solver: {}", solver_name))),
         }
 
         Ok(())
@@ -109,7 +133,6 @@
 fn build_clp_settings(kwargs: Option<&PyDict>) -> PyResult<ClpSolverSettings> {
     let mut builder = ClpSolverSettingsBuilder::default();
 
-<<<<<<< HEAD
     if let Some(kwargs) = kwargs {
         if let Ok(value) = kwargs.get_item("threads") {
             if let Some(threads) = value {
@@ -117,9 +140,15 @@
             }
             kwargs.del_item("threads")?;
         }
-=======
-    let _nt = num_threads.unwrap_or(1);
->>>>>>> e8314383
+
+        if let Ok(value) = kwargs.get_item("parallel") {
+            if let Some(parallel) = value {
+                if parallel.extract::<bool>()? {
+                    builder.parallel();
+                }
+            }
+            kwargs.del_item("parallel")?;
+        }
 
         if !kwargs.is_empty() {
             return Err(PyRuntimeError::new_err(format!(
@@ -132,6 +161,38 @@
     Ok(builder.build())
 }
 
+#[cfg(feature = "highs")]
+fn build_highs_settings(kwargs: Option<&PyDict>) -> PyResult<HighsSolverSettings> {
+    let mut builder = HighsSolverSettingsBuilder::default();
+
+    if let Some(kwargs) = kwargs {
+        if let Ok(value) = kwargs.get_item("threads") {
+            if let Some(threads) = value {
+                builder.threads(threads.extract::<usize>()?);
+            }
+            kwargs.del_item("threads")?;
+        }
+
+        if let Ok(value) = kwargs.get_item("parallel") {
+            if let Some(parallel) = value {
+                if parallel.extract::<bool>()? {
+                    builder.parallel();
+                }
+            }
+            kwargs.del_item("parallel")?;
+        }
+
+        if !kwargs.is_empty() {
+            return Err(PyRuntimeError::new_err(format!(
+                "Unknown keyword arguments: {:?}",
+                kwargs
+            )));
+        }
+    }
+
+    Ok(builder.build())
+}
+
 /// A Python module implemented in Rust.
 #[pymodule]
 fn pywr(_py: Python, m: &PyModule) -> PyResult<()> {
