--- conflicted
+++ resolved
@@ -141,6 +141,7 @@
     pub schema: &'a PywrNetwork,
     pub domain: &'a ModelDomain,
     pub tables: &'a LoadedTableCollection,
+    pub timeseries: &'a LoadedTimeseriesCollection,
     pub data_path: Option<&'a Path>,
     pub inter_network_transfers: &'a [PywrMultiNetworkTransfer],
 }
@@ -196,12 +197,25 @@
         Ok(LoadedTableCollection::from_schema(self.tables.as_deref(), data_path)?)
     }
 
+    pub fn load_timeseries(
+        &self,
+        domain: &ModelDomain,
+        data_path: Option<&Path>,
+    ) -> Result<LoadedTimeseriesCollection, SchemaError> {
+        Ok(LoadedTimeseriesCollection::from_schema(
+            self.timeseries.as_deref(),
+            domain,
+            data_path,
+        )?)
+    }
+
     pub fn build_network(
         &self,
         domain: &ModelDomain,
         data_path: Option<&Path>,
         output_path: Option<&Path>,
         tables: &LoadedTableCollection,
+        timeseries: &LoadedTimeseriesCollection,
         inter_network_transfers: &[PywrMultiNetworkTransfer],
     ) -> Result<pywr_core::network::Network, SchemaError> {
         let mut network = pywr_core::network::Network::default();
@@ -210,12 +224,10 @@
             schema: self,
             domain,
             tables,
+            timeseries,
             data_path,
             inter_network_transfers,
         };
-
-        // Load all timeseries data
-        let timeseries = LoadedTimeseriesCollection::from_schema(self.timeseries.as_deref(), domain, data_path)?;
 
         // Create all the nodes
         let mut remaining_nodes = self.nodes.clone();
@@ -224,19 +236,7 @@
             let mut failed_nodes: Vec<Node> = Vec::new();
             let n = remaining_nodes.len();
             for node in remaining_nodes.into_iter() {
-<<<<<<< HEAD
                 if let Err(e) = node.add_to_model(&mut network, &args) {
-=======
-                if let Err(e) = node.add_to_model(
-                    &mut network,
-                    &self,
-                    domain,
-                    &tables,
-                    data_path,
-                    inter_network_transfers,
-                    &timeseries,
-                ) {
->>>>>>> 7a0a969f
                     // Adding the node failed!
                     match e {
                         SchemaError::PywrCore(core_err) => match core_err {
@@ -287,19 +287,7 @@
                 let mut failed_parameters: Vec<Parameter> = Vec::new();
                 let n = remaining_parameters.len();
                 for parameter in remaining_parameters.into_iter() {
-<<<<<<< HEAD
                     if let Err(e) = parameter.add_to_model(&mut network, &args) {
-=======
-                    if let Err(e) = parameter.add_to_model(
-                        &mut network,
-                        self,
-                        domain,
-                        &tables,
-                        data_path,
-                        inter_network_transfers,
-                        &timeseries,
-                    ) {
->>>>>>> 7a0a969f
                         // Adding the parameter failed!
                         match e {
                             SchemaError::PywrCore(core_err) => match core_err {
@@ -325,19 +313,7 @@
 
         // Apply the inline parameters & constraints to the nodes
         for node in &self.nodes {
-<<<<<<< HEAD
             node.set_constraints(&mut network, &args)?;
-=======
-            node.set_constraints(
-                &mut network,
-                self,
-                domain,
-                &tables,
-                data_path,
-                inter_network_transfers,
-                &timeseries,
-            )?;
->>>>>>> 7a0a969f
         }
 
         // Create all of the metric sets
@@ -443,9 +419,11 @@
         let domain = ModelDomain::from(timestepper, scenario_collection)?;
 
         let tables = self.network.load_tables(data_path)?;
+        let timeseries = self.network.load_timeseries(&domain, data_path)?;
+
         let network = self
             .network
-            .build_network(&domain, data_path, output_path, &tables, &[])?;
+            .build_network(&domain, data_path, output_path, &tables, &timeseries, &[])?;
 
         let model = pywr_core::models::Model::new(domain, network);
 
@@ -655,14 +633,15 @@
         let domain = ModelDomain::from(timestepper, scenario_collection)?;
         let mut networks = Vec::with_capacity(self.networks.len());
         let mut inter_network_transfers = Vec::new();
-        let mut schemas: Vec<(PywrNetwork, LoadedTableCollection)> = Vec::with_capacity(self.networks.len());
+        let mut schemas: Vec<(PywrNetwork, LoadedTableCollection, LoadedTimeseriesCollection)> =
+            Vec::with_capacity(self.networks.len());
 
         // First load all the networks
         // These will contain any parameters that are referenced by the inter-model transfers
         // Because of potential circular references, we need to load all the networks first.
         for network_entry in &self.networks {
             // Load the network itself
-            let (network, schema, tables) = match &network_entry.network {
+            let (network, schema, tables, timeseries) = match &network_entry.network {
                 PywrNetworkRef::Path(path) => {
                     let pth = if let Some(dp) = data_path {
                         if path.is_relative() {
@@ -676,31 +655,35 @@
 
                     let network_schema = PywrNetwork::from_path(pth)?;
                     let tables = network_schema.load_tables(data_path)?;
+                    let timeseries = network_schema.load_timeseries(&domain, data_path)?;
                     let net = network_schema.build_network(
                         &domain,
                         data_path,
                         output_path,
                         &tables,
+                        &timeseries,
                         &network_entry.transfers,
                     )?;
 
-                    (net, network_schema, tables)
+                    (net, network_schema, tables, timeseries)
                 }
                 PywrNetworkRef::Inline(network_schema) => {
                     let tables = network_schema.load_tables(data_path)?;
+                    let timeseries = network_schema.load_timeseries(&domain, data_path)?;
                     let net = network_schema.build_network(
                         &domain,
                         data_path,
                         output_path,
                         &tables,
+                        &timeseries,
                         &network_entry.transfers,
                     )?;
 
-                    (net, network_schema.clone(), tables)
+                    (net, network_schema.clone(), tables, timeseries)
                 }
             };
 
-            schemas.push((schema, tables));
+            schemas.push((schema, tables, timeseries));
             networks.push((network_entry.name.clone(), network));
         }
 
@@ -722,12 +705,13 @@
                     .ok_or_else(|| SchemaError::NetworkNotFound(transfer.from_network.clone()))?;
 
                 // The transfer metric will fail to load if it is defined as an inter-model transfer itself.
-                let (from_schema, from_tables) = &schemas[from_network_idx];
+                let (from_schema, from_tables, from_timeseries) = &schemas[from_network_idx];
 
                 let args = LoadArgs {
                     schema: from_schema,
                     domain: &domain,
                     tables: from_tables,
+                    timeseries: from_timeseries,
                     data_path,
                     inter_network_transfers: &[],
                 };
