use crate::data_tables::TableError;
use pyo3::exceptions::PyRuntimeError;
use pyo3::PyErr;
use thiserror::Error;

#[derive(Error, Debug)]
pub enum SchemaError {
    #[error("IO error: {0}")]
    IO(String),
    #[error("JSON error: {0}")]
    Json(#[from] serde_json::Error),
    #[error("node with name {0} not found")]
    NodeNotFound(String),
    #[error("parameter {0} not found")]
    ParameterNotFound(String),
    #[error("network {0} not found")]
    NetworkNotFound(String),
    #[error("missing initial volume for node: {0}")]
    MissingInitialVolume(String),
    #[error("Pywr core error: {0}")]
    PywrCore(#[from] pywr_core::PywrError),
    #[error("data table error: {0}")]
    DataTable(#[from] TableError),
    #[error("Circular node reference(s) found.")]
    CircularNodeReference,
    #[error("Circular parameters reference(s) found.")]
    CircularParameterReference,
    #[error("unsupported file format")]
    UnsupportedFileFormat,
    #[error("Python error: {0}")]
    PythonError(String),
    #[error("invalid date format description")]
    InvalidDateFormatDescription(#[from] time::error::InvalidFormatDescription),
    #[error("failed to parse date")]
    DateParse(#[from] time::error::Parse),
    #[error("invalid date component range")]
    InvalidDateComponentRange(#[from] time::error::ComponentRange),
    #[error("hdf5 error: {0}")]
    HDF5Error(String),
    #[error("csv error: {0}")]
    CSVError(String),
    #[error("unexpected parameter type: {0}")]
    UnexpectedParameterType(String),
    #[error("mismatch in the length of data provided. expected: {expected}, found: {found}")]
    DataLengthMismatch { expected: usize, found: usize },
<<<<<<< HEAD
    #[error("Scenario group with name {0} not found")]
    ScenarioGroupNotFound(String),
=======
    #[error("Failed to estimate epsilon for use in the radial basis function.")]
    RbfEpsilonEstimation,
>>>>>>> 1f4c756d
}

impl From<SchemaError> for PyErr {
    fn from(err: SchemaError) -> PyErr {
        PyRuntimeError::new_err(err.to_string())
    }
}

#[derive(Error, Debug, PartialEq, Eq)]
pub enum ConversionError {
    #[error("Error converting {attr:?} on node {name:?}")]
    NodeAttribute {
        attr: String,
        name: String,
        source: Box<ConversionError>,
    },
    #[error("Constant float value cannot be a parameter reference.")]
    ConstantFloatReferencesParameter,
    #[error("Constant float value cannot be an inline parameter.")]
    ConstantFloatInlineParameter,
    #[error("Missing one of the following attributes {attrs:?} on parameter {name:?}.")]
    MissingAttribute { attrs: Vec<String>, name: String },
    #[error("Unexpected the following attributes {attrs:?} on parameter {name:?}.")]
    UnexpectedAttribute { attrs: Vec<String>, name: String },
    #[error("Can not convert a float constant to an index constant.")]
    FloatToIndex,
    #[error("Attribute {attr:?} on node {name:?} is not allowed .")]
    ExtraNodeAttribute { attr: String, name: String },
    #[error("Custom node of type {ty:?} on node {name:?} is not supported .")]
    CustomNodeNotSupported { ty: String, name: String },
    #[error("Integer table indices are not supported.")]
    IntegerTableIndicesNotSupported,
    #[error("Conversion of one of the following attributes {attrs:?} is not supported on parameter {name:?}.")]
    UnsupportedAttribute { attrs: Vec<String>, name: String },
    #[error("Conversion of one of the following feature is not supported on parameter {name:?}: {feature}")]
    UnsupportedFeature { feature: String, name: String },
    #[error("Parameter {name:?} of type `{ty:?}` are not supported in Pywr v2. {instead:?}")]
    DeprecatedParameter { ty: String, name: String, instead: String },
    #[error("Unexpected type for attribute {attr} on parameter {name}. Expected `{expected}`, found `{actual}`")]
    UnexpectedType {
        attr: String,
        name: String,
        expected: String,
        actual: String,
    },
}<|MERGE_RESOLUTION|>--- conflicted
+++ resolved
@@ -43,13 +43,10 @@
     UnexpectedParameterType(String),
     #[error("mismatch in the length of data provided. expected: {expected}, found: {found}")]
     DataLengthMismatch { expected: usize, found: usize },
-<<<<<<< HEAD
+    #[error("Failed to estimate epsilon for use in the radial basis function.")]
+    RbfEpsilonEstimation,
     #[error("Scenario group with name {0} not found")]
     ScenarioGroupNotFound(String),
-=======
-    #[error("Failed to estimate epsilon for use in the radial basis function.")]
-    RbfEpsilonEstimation,
->>>>>>> 1f4c756d
 }
 
 impl From<SchemaError> for PyErr {
