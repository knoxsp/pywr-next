use crate::error::{ConversionError, SchemaError};
use crate::parameters::{DynamicFloatValueType, IntoV2Parameter, ParameterMeta, TryFromV1Parameter};
use pywr_core::parameters::ParameterIndex;
use pywr_v1_schema::parameters::Polynomial1DParameter as Polynomial1DParameterV1;
use std::collections::HashMap;

#[derive(serde::Deserialize, serde::Serialize, Debug, Clone)]
pub struct Polynomial1DParameter {
    #[serde(flatten)]
    pub meta: ParameterMeta,
    pub storage_node: String,
    pub coefficients: Vec<f64>,
    pub use_proportional_volume: Option<bool>,
    pub scale: Option<f64>,
    pub offset: Option<f64>,
}

impl Polynomial1DParameter {
    pub fn node_references(&self) -> HashMap<&str, &str> {
        vec![("storage_node", self.storage_node.as_str())].into_iter().collect()
    }
    pub fn parameters(&self) -> HashMap<&str, DynamicFloatValueType> {
        HashMap::new()
    }

<<<<<<< HEAD
    pub fn add_to_model(&self, network: &mut pywr_core::network::Network) -> Result<ParameterIndex, SchemaError> {
        let node_idx = network.get_node_index_by_name(&self.storage_node, None)?;
        let metric = if self.use_proportional_volume.unwrap_or(true) {
            Metric::NodeProportionalVolume(node_idx)
        } else {
            Metric::NodeVolume(node_idx)
        };
=======
    pub fn add_to_model(&self, model: &mut pywr_core::model::Model) -> Result<ParameterIndex, SchemaError> {
        let metric =
            model.get_storage_node_metric(&self.storage_node, None, self.use_proportional_volume.unwrap_or(true))?;
>>>>>>> b4771fe5

        let p = pywr_core::parameters::Polynomial1DParameter::new(
            &self.meta.name,
            metric,
            self.coefficients.clone(),
            self.scale.unwrap_or(1.0),
            self.offset.unwrap_or(0.0),
        );
        Ok(network.add_parameter(Box::new(p))?)
    }
}

impl TryFromV1Parameter<Polynomial1DParameterV1> for Polynomial1DParameter {
    type Error = ConversionError;

    fn try_from_v1_parameter(
        v1: Polynomial1DParameterV1,
        parent_node: Option<&str>,
        unnamed_count: &mut usize,
    ) -> Result<Self, Self::Error> {
        let p = Self {
            meta: v1.meta.into_v2_parameter(parent_node, unnamed_count),
            storage_node: v1.storage_node,
            coefficients: v1.coefficients,
            use_proportional_volume: v1.use_proportional_volume,
            scale: v1.scale,
            offset: v1.offset,
        };
        Ok(p)
    }
}<|MERGE_RESOLUTION|>--- conflicted
+++ resolved
@@ -23,19 +23,9 @@
         HashMap::new()
     }
 
-<<<<<<< HEAD
     pub fn add_to_model(&self, network: &mut pywr_core::network::Network) -> Result<ParameterIndex, SchemaError> {
-        let node_idx = network.get_node_index_by_name(&self.storage_node, None)?;
-        let metric = if self.use_proportional_volume.unwrap_or(true) {
-            Metric::NodeProportionalVolume(node_idx)
-        } else {
-            Metric::NodeVolume(node_idx)
-        };
-=======
-    pub fn add_to_model(&self, model: &mut pywr_core::model::Model) -> Result<ParameterIndex, SchemaError> {
         let metric =
-            model.get_storage_node_metric(&self.storage_node, None, self.use_proportional_volume.unwrap_or(true))?;
->>>>>>> b4771fe5
+            network.get_storage_node_metric(&self.storage_node, None, self.use_proportional_volume.unwrap_or(true))?;
 
         let p = pywr_core::parameters::Polynomial1DParameter::new(
             &self.meta.name,
