--- conflicted
+++ resolved
@@ -35,9 +35,8 @@
         tables: &LoadedTableCollection,
         data_path: Option<&Path>,
         inter_network_transfers: &[PywrMultiNetworkTransfer],
-<<<<<<< HEAD
         timeseries: &LoadedTimeseriesCollection,
-    ) -> Result<IndexParameterIndex, SchemaError> {
+    ) -> Result<ParameterIndex<usize>, SchemaError> {
         let on_index_parameter = self.on_index_parameter.load(
             network,
             schema,
@@ -56,15 +55,6 @@
             inter_network_transfers,
             timeseries,
         )?;
-=======
-    ) -> Result<ParameterIndex<usize>, SchemaError> {
-        let on_index_parameter =
-            self.on_index_parameter
-                .load(network, schema, domain, tables, data_path, inter_network_transfers)?;
-        let off_index_parameter =
-            self.off_index_parameter
-                .load(network, schema, domain, tables, data_path, inter_network_transfers)?;
->>>>>>> a0324a44
 
         let p = pywr_core::parameters::AsymmetricSwitchIndexParameter::new(
             &self.meta.name,
