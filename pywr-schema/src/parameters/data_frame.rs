--- conflicted
+++ resolved
@@ -134,13 +134,8 @@
                     .ok_or(SchemaError::ScenarioGroupNotFound(scenario.to_string()))?;
 
                 let array: Array2<f64> = df.to_ndarray::<Float64Type>(IndexOrder::default()).unwrap();
-<<<<<<< HEAD
-                let p = Array2Parameter::new(&self.meta.name, array, scenario_group_index);
+                let p = Array2Parameter::new(&self.meta.name, array, scenario_group_index, self.timestep_offset);
                 Ok(network.add_parameter(Box::new(p))?)
-=======
-                let p = Array2Parameter::new(&self.meta.name, array, scenario_group, self.timestep_offset);
-                Ok(model.add_parameter(Box::new(p))?)
->>>>>>> d3dca156
             }
             DataFrameColumns::Column(column) => {
                 let series = df.column(column).unwrap();
@@ -153,13 +148,8 @@
                     .unwrap()
                     .to_owned();
 
-<<<<<<< HEAD
-                let p = Array1Parameter::new(&self.meta.name, array);
+                let p = Array1Parameter::new(&self.meta.name, array, self.timestep_offset);
                 Ok(network.add_parameter(Box::new(p))?)
-=======
-                let p = Array1Parameter::new(&self.meta.name, array, self.timestep_offset);
-                Ok(model.add_parameter(Box::new(p))?)
->>>>>>> d3dca156
             }
         }
     }
