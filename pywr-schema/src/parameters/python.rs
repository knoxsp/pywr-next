--- conflicted
+++ resolved
@@ -271,33 +271,18 @@
         let schema = PywrNetwork::default();
         let mut network = Network::default();
         let tables = LoadedTableCollection::from_schema(None, None).unwrap();
-<<<<<<< HEAD
-        let timeseries = LoadedTimeseriesCollection::from_schema(None, &domain, None).unwrap();
-        param
-            .add_to_model(&mut network, &schema, &domain, &tables, None, &[], &timeseries)
-=======
         param
             .add_to_model(&mut network, &schema, &domain, &tables, None, &[])
->>>>>>> 2133bc08
             .unwrap();
 
         assert!(network.get_parameter_by_name("my-float-parameter").is_ok());
     }
-<<<<<<< HEAD
 
     #[test]
     fn test_python_int_parameter() {
         let mut py_fn = PathBuf::from(env!("CARGO_MANIFEST_DIR"));
         py_fn.push("src/test_models/test_parameters.py");
 
-=======
-
-    #[test]
-    fn test_python_int_parameter() {
-        let mut py_fn = PathBuf::from(env!("CARGO_MANIFEST_DIR"));
-        py_fn.push("src/test_models/test_parameters.py");
-
->>>>>>> 2133bc08
         let data = json!(
             {
                 "name": "my-int-parameter",
