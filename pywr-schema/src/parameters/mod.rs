//! Parameter schema definitions.
//!
//! The enum [`Parameter`] contains all of the valid Pywr parameter schemas. The parameter
//! variants define separate schemas for different parameter types. When a network is generated
//! from a schema the parameter schemas are added to the network using [`Parameter::add_to_model`].
//! This typically adds a struct from [`crate::parameters`] to the network using the data
//! defined in the schema.
//!
//! Serializing and deserializing is accomplished using [`serde`].
mod aggregated;
mod asymmetric_switch;
mod control_curves;
mod core;
mod data_frame;
mod delay;
mod discount_factor;
mod indexed_array;
mod interpolated;
mod offset;
mod polynomial;
mod profiles;
mod python;
mod tables;
mod thresholds;

pub use super::data_tables::{LoadedTableCollection, TableDataRef};
pub use super::parameters::aggregated::{AggFunc, AggregatedIndexParameter, AggregatedParameter, IndexAggFunc};
pub use super::parameters::asymmetric_switch::AsymmetricSwitchIndexParameter;
pub use super::parameters::control_curves::{
    ControlCurveIndexParameter, ControlCurveInterpolatedParameter, ControlCurveParameter,
    ControlCurvePiecewiseInterpolatedParameter,
};
pub use super::parameters::core::{
    ActivationFunction, ConstantParameter, MaxParameter, MinParameter, NegativeParameter, VariableSettings,
};
pub use super::parameters::delay::DelayParameter;
pub use super::parameters::discount_factor::DiscountFactorParameter;
pub use super::parameters::indexed_array::IndexedArrayParameter;
pub use super::parameters::polynomial::Polynomial1DParameter;
pub use super::parameters::profiles::{
    DailyProfileParameter, MonthlyProfileParameter, RadialBasisFunction, RbfProfileParameter,
    RbfProfileVariableSettings, UniformDrawdownProfileParameter, WeeklyProfileParameter,
};
pub use super::parameters::python::{PythonModule, PythonParameter, PythonReturnType};
pub use super::parameters::tables::TablesArrayParameter;
pub use super::parameters::thresholds::ParameterThresholdParameter;
use crate::error::{ConversionError, SchemaError};
use crate::model::PywrMultiNetworkTransfer;
use crate::nodes::NodeAttribute;
use crate::parameters::core::DivisionParameter;
pub use crate::parameters::data_frame::{DataFrameColumns, DataFrameParameter};
use crate::parameters::interpolated::InterpolatedParameter;
use crate::timeseries::LoadedTimeseriesCollection;
pub use offset::OffsetParameter;
use pywr_core::metric::Metric;
use pywr_core::models::{ModelDomain, MultiNetworkTransferIndex};
use pywr_core::parameters::{IndexValue, ParameterIndex, ParameterType};
use pywr_v1_schema::parameters::{
    CoreParameter, DataFrameParameter as DataFrameParameterV1, ExternalDataRef as ExternalDataRefV1,
    Parameter as ParameterV1, ParameterMeta as ParameterMetaV1, ParameterValue as ParameterValueV1, ParameterVec,
    TableIndex as TableIndexV1, TableIndexEntry as TableIndexEntryV1,
};
use std::path::{Path, PathBuf};

#[derive(serde::Deserialize, serde::Serialize, Debug, Clone)]
pub struct ParameterMeta {
    pub name: String,
    #[serde(skip_serializing_if = "Option::is_none")]
    pub comment: Option<String>,
}

pub trait FromV1Parameter<T>: Sized {
    fn from_v1_parameter(v1: T, parent_node: Option<&str>, unnamed_count: &mut usize) -> Self;
}

pub trait IntoV2Parameter<T> {
    fn into_v2_parameter(self, parent_node: Option<&str>, unnamed_count: &mut usize) -> T;
}

// FromV1Parameter implies IntoV2Parameter
impl<T, U> IntoV2Parameter<U> for T
where
    U: FromV1Parameter<T>,
{
    fn into_v2_parameter(self, parent_node: Option<&str>, unnamed_count: &mut usize) -> U {
        U::from_v1_parameter(self, parent_node, unnamed_count)
    }
}

pub trait TryFromV1Parameter<T>: Sized {
    type Error;
    fn try_from_v1_parameter(v1: T, parent_node: Option<&str>, unnamed_count: &mut usize) -> Result<Self, Self::Error>;
}

pub trait TryIntoV2Parameter<T> {
    type Error;
    fn try_into_v2_parameter(self, parent_node: Option<&str>, unnamed_count: &mut usize) -> Result<T, Self::Error>;
}

// TryFromV1Parameter implies TryIntoV2Parameter
impl<T, U> TryIntoV2Parameter<U> for T
where
    U: TryFromV1Parameter<T>,
{
    type Error = U::Error;

    fn try_into_v2_parameter(self, parent_node: Option<&str>, unnamed_count: &mut usize) -> Result<U, Self::Error> {
        U::try_from_v1_parameter(self, parent_node, unnamed_count)
    }
}

impl FromV1Parameter<ParameterMetaV1> for ParameterMeta {
    fn from_v1_parameter(v1: ParameterMetaV1, parent_node: Option<&str>, unnamed_count: &mut usize) -> Self {
        Self {
            name: v1.name.unwrap_or_else(|| {
                let pname = match parent_node {
                    Some(pn) => format!("{pn}-p{unnamed_count}"),
                    None => format!("unnamed-{unnamed_count}"),
                };
                *unnamed_count += 1;
                pname
            }),
            comment: v1.comment,
        }
    }
}

impl FromV1Parameter<Option<ParameterMetaV1>> for ParameterMeta {
    fn from_v1_parameter(v1: Option<ParameterMetaV1>, parent_node: Option<&str>, unnamed_count: &mut usize) -> Self {
        match v1 {
            Some(meta) => meta.into_v2_parameter(parent_node, unnamed_count),
            None => {
                let meta = Self {
                    name: format!("unnamed-{unnamed_count}"),
                    comment: None,
                };
                *unnamed_count += 1;
                meta
            }
        }
    }
}

#[derive(serde::Deserialize, serde::Serialize, Debug, Clone)]
#[serde(tag = "type")]
pub enum Parameter {
    Aggregated(AggregatedParameter),
    AggregatedIndex(AggregatedIndexParameter),
    AsymmetricSwitchIndex(AsymmetricSwitchIndexParameter),
    Constant(ConstantParameter),
    ControlCurvePiecewiseInterpolated(ControlCurvePiecewiseInterpolatedParameter),
    ControlCurveInterpolated(ControlCurveInterpolatedParameter),
    ControlCurveIndex(ControlCurveIndexParameter),
    ControlCurve(ControlCurveParameter),
    DailyProfile(DailyProfileParameter),
    IndexedArray(IndexedArrayParameter),
    MonthlyProfile(MonthlyProfileParameter),
    WeeklyProfile(WeeklyProfileParameter),
    UniformDrawdownProfile(UniformDrawdownProfileParameter),
    Max(MaxParameter),
    Min(MinParameter),
    Negative(NegativeParameter),
    Polynomial1D(Polynomial1DParameter),
    ParameterThreshold(ParameterThresholdParameter),
    TablesArray(TablesArrayParameter),
    Python(PythonParameter),
    DataFrame(DataFrameParameter),
    Delay(DelayParameter),
    Division(DivisionParameter),
    Offset(OffsetParameter),
    DiscountFactor(DiscountFactorParameter),
    Interpolated(InterpolatedParameter),
    RbfProfile(RbfProfileParameter),
}

impl Parameter {
    pub fn name(&self) -> &str {
        match self {
            Self::Constant(p) => p.meta.name.as_str(),
            Self::ControlCurveInterpolated(p) => p.meta.name.as_str(),
            Self::Aggregated(p) => p.meta.name.as_str(),
            Self::AggregatedIndex(p) => p.meta.name.as_str(),
            Self::AsymmetricSwitchIndex(p) => p.meta.name.as_str(),
            Self::ControlCurvePiecewiseInterpolated(p) => p.meta.name.as_str(),
            Self::ControlCurveIndex(p) => p.meta.name.as_str(),
            Self::ControlCurve(p) => p.meta.name.as_str(),
            Self::DailyProfile(p) => p.meta.name.as_str(),
            Self::IndexedArray(p) => p.meta.name.as_str(),
            Self::MonthlyProfile(p) => p.meta.name.as_str(),
            Self::WeeklyProfile(p) => p.meta.name.as_str(),
            Self::UniformDrawdownProfile(p) => p.meta.name.as_str(),
            Self::Max(p) => p.meta.name.as_str(),
            Self::Min(p) => p.meta.name.as_str(),
            Self::Negative(p) => p.meta.name.as_str(),
            Self::Polynomial1D(p) => p.meta.name.as_str(),
            Self::ParameterThreshold(p) => p.meta.name.as_str(),
            Self::TablesArray(p) => p.meta.name.as_str(),
            Self::Python(p) => p.meta.name.as_str(),
            Self::DataFrame(p) => p.meta.name.as_str(),
            Self::Division(p) => p.meta.name.as_str(),
            Self::Delay(p) => p.meta.name.as_str(),
            Self::Offset(p) => p.meta.name.as_str(),
            Self::DiscountFactor(p) => p.meta.name.as_str(),
            Self::Interpolated(p) => p.meta.name.as_str(),
            Self::RbfProfile(p) => p.meta.name.as_str(),
        }
    }

    pub fn ty(&self) -> &str {
        match self {
            Self::Constant(_) => "Constant",
            Self::ControlCurveInterpolated(_) => "ControlCurveInterpolated",
            Self::Aggregated(_) => "Aggregated",
            Self::AggregatedIndex(_) => "AggregatedIndex",
            Self::AsymmetricSwitchIndex(_) => "AsymmetricSwitchIndex",
            Self::ControlCurvePiecewiseInterpolated(_) => "ControlCurvePiecewiseInterpolated",
            Self::ControlCurveIndex(_) => "ControlCurveIndex",
            Self::ControlCurve(_) => "ControlCurve",
            Self::DailyProfile(_) => "DailyProfile",
            Self::IndexedArray(_) => "IndexedArray",
            Self::MonthlyProfile(_) => "MonthlyProfile",
            Self::WeeklyProfile(_) => "WeeklyProfile",
            Self::UniformDrawdownProfile(_) => "UniformDrawdownProfile",
            Self::Max(_) => "Max",
            Self::Min(_) => "Min",
            Self::Negative(_) => "Negative",
            Self::Polynomial1D(_) => "Polynomial1D",
            Self::ParameterThreshold(_) => "ParameterThreshold",
            Self::TablesArray(_) => "TablesArray",
            Self::Python(_) => "Python",
            Self::DataFrame(_) => "DataFrame",
            Self::Delay(_) => "Delay",
            Self::Division(_) => "Division",
            Self::Offset(_) => "Offset",
            Self::DiscountFactor(_) => "DiscountFactor",
            Self::Interpolated(_) => "Interpolated",
            Self::RbfProfile(_) => "RbfProfile",
        }
    }

    pub fn add_to_model(
        &self,
        network: &mut pywr_core::network::Network,
        schema: &crate::model::PywrNetwork,
        domain: &ModelDomain,
        tables: &LoadedTableCollection,
        data_path: Option<&Path>,
        inter_network_transfers: &[PywrMultiNetworkTransfer],
        timeseries: &LoadedTimeseriesCollection,
    ) -> Result<ParameterType, SchemaError> {
        let ty = match self {
            Self::Constant(p) => ParameterType::Parameter(p.add_to_model(network, tables)?),
            Self::ControlCurveInterpolated(p) => ParameterType::Parameter(p.add_to_model(
                network,
                schema,
                domain,
                tables,
                data_path,
                inter_network_transfers,
                timeseries,
            )?),
            Self::Aggregated(p) => ParameterType::Parameter(p.add_to_model(
                network,
                schema,
                domain,
                tables,
                data_path,
                inter_network_transfers,
                timeseries,
            )?),
            Self::AggregatedIndex(p) => ParameterType::Index(p.add_to_model(
                network,
                schema,
                domain,
                tables,
                data_path,
                inter_network_transfers,
                timeseries,
            )?),
            Self::AsymmetricSwitchIndex(p) => ParameterType::Index(p.add_to_model(
                network,
                schema,
                domain,
                tables,
                data_path,
                inter_network_transfers,
                timeseries,
            )?),
            Self::ControlCurvePiecewiseInterpolated(p) => ParameterType::Parameter(p.add_to_model(
                network,
                schema,
                domain,
                tables,
                data_path,
                inter_network_transfers,
                timeseries,
            )?),
            Self::ControlCurveIndex(p) => ParameterType::Index(p.add_to_model(
                network,
                schema,
                domain,
                tables,
                data_path,
                inter_network_transfers,
                timeseries,
            )?),
            Self::ControlCurve(p) => ParameterType::Parameter(p.add_to_model(
                network,
                schema,
                domain,
                tables,
                data_path,
                inter_network_transfers,
                timeseries,
            )?),
            Self::DailyProfile(p) => ParameterType::Parameter(p.add_to_model(network, tables)?),
            Self::IndexedArray(p) => ParameterType::Parameter(p.add_to_model(
                network,
                schema,
                domain,
                tables,
                data_path,
                inter_network_transfers,
                timeseries,
            )?),
            Self::MonthlyProfile(p) => ParameterType::Parameter(p.add_to_model(network, tables)?),
            Self::WeeklyProfile(p) => ParameterType::Parameter(p.add_to_model(network, tables)?),
            Self::UniformDrawdownProfile(p) => ParameterType::Parameter(p.add_to_model(network, tables)?),
            Self::Max(p) => ParameterType::Parameter(p.add_to_model(
                network,
                schema,
                domain,
                tables,
                data_path,
                inter_network_transfers,
                timeseries,
            )?),
            Self::Min(p) => ParameterType::Parameter(p.add_to_model(
                network,
                schema,
                domain,
                tables,
                data_path,
                inter_network_transfers,
                timeseries,
            )?),
            Self::Negative(p) => ParameterType::Parameter(p.add_to_model(
                network,
                schema,
                domain,
                tables,
                data_path,
                inter_network_transfers,
                timeseries,
            )?),
            Self::Polynomial1D(p) => ParameterType::Parameter(p.add_to_model(network)?),
            Self::ParameterThreshold(p) => ParameterType::Index(p.add_to_model(
                network,
                schema,
                domain,
                tables,
                data_path,
                inter_network_transfers,
                timeseries,
            )?),
            Self::TablesArray(p) => ParameterType::Parameter(p.add_to_model(network, domain, data_path)?),
            Self::Python(p) => p.add_to_model(
                network,
                schema,
                domain,
                tables,
                data_path,
                inter_network_transfers,
                timeseries,
            )?,
            Self::DataFrame(p) => ParameterType::Parameter(p.add_to_model(network, domain, data_path)?),
            Self::Delay(p) => ParameterType::Parameter(p.add_to_model(
                network,
                schema,
                domain,
                tables,
                data_path,
                inter_network_transfers,
                timeseries,
            )?),
            Self::Division(p) => ParameterType::Parameter(p.add_to_model(
                network,
                schema,
                domain,
                tables,
                data_path,
                inter_network_transfers,
                timeseries,
            )?),
            Self::Offset(p) => ParameterType::Parameter(p.add_to_model(
                network,
                schema,
                domain,
                tables,
                data_path,
                inter_network_transfers,
                timeseries,
            )?),
            Self::DiscountFactor(p) => ParameterType::Parameter(p.add_to_model(
                network,
                schema,
                domain,
                tables,
                data_path,
                inter_network_transfers,
                timeseries,
            )?),
            Self::Interpolated(p) => ParameterType::Parameter(p.add_to_model(
                network,
                schema,
                domain,
                tables,
                data_path,
                inter_network_transfers,
                timeseries,
            )?),
            Self::RbfProfile(p) => ParameterType::Parameter(p.add_to_model(network)?),
        };

        Ok(ty)
    }
}

pub fn convert_parameter_v1_to_v2(
    v1_parameters: ParameterVec,
    unnamed_count: &mut usize,
) -> Result<(Vec<Parameter>, Vec<TimeseriesV1Data>), ConversionError> {
    let param_or_ts: Vec<ParameterOrTimeseries> = v1_parameters
        .into_iter()
        .map(|p| p.try_into_v2_parameter(None, unnamed_count))
        .collect::<Result<Vec<_>, _>>()?;

    let parameters = param_or_ts
        .clone()
        .into_iter()
        .filter_map(|pot| match pot {
            ParameterOrTimeseries::Parameter(p) => Some(p),
            ParameterOrTimeseries::Timeseries(_) => None,
        })
        .collect();

    let timeseries = param_or_ts
        .into_iter()
        .filter_map(|pot| match pot {
            ParameterOrTimeseries::Parameter(_) => None,
            ParameterOrTimeseries::Timeseries(t) => Some(t),
        })
        .collect();

    Ok((parameters, timeseries))
}

#[derive(Clone)]
enum ParameterOrTimeseries {
    Parameter(Parameter),
    Timeseries(TimeseriesV1Data),
}

#[derive(Clone, Debug)]
pub struct TimeseriesV1Data {
    pub name: Option<String>,
    pub source: TimeseriesV1Source,
    pub column: Option<String>,
    pub scenario: Option<String>,
}

impl From<DataFrameParameterV1> for TimeseriesV1Data {
    fn from(p: DataFrameParameterV1) -> Self {
        let source = if let Some(url) = p.url {
            TimeseriesV1Source::Url(url)
        } else if let Some(tbl) = p.table {
            TimeseriesV1Source::Table(tbl)
        } else {
            panic!("DataFrameParameter must have a url or table attribute.")
        };

        let name = p.meta.and_then(|m| m.name);

        Self {
            name,
            source,
            column: p.column,
            scenario: p.scenario,
        }
    }
}

#[derive(Clone, Debug)]
pub enum TimeseriesV1Source {
    Url(PathBuf),
    Table(String),
}

impl From<Parameter> for ParameterOrTimeseries {
    fn from(p: Parameter) -> Self {
        Self::Parameter(p)
    }
}

impl From<TimeseriesV1Data> for ParameterOrTimeseries {
    fn from(t: TimeseriesV1Data) -> Self {
        Self::Timeseries(t)
    }
}

impl TryFromV1Parameter<ParameterV1> for ParameterOrTimeseries {
    type Error = ConversionError;

    fn try_from_v1_parameter(
        v1: ParameterV1,
        parent_node: Option<&str>,
        unnamed_count: &mut usize,
    ) -> Result<Self, Self::Error> {
        let p: ParameterOrTimeseries = match v1 {
            ParameterV1::Core(v1) => match v1 {
                CoreParameter::Aggregated(p) => {
                    Parameter::Aggregated(p.try_into_v2_parameter(parent_node, unnamed_count)?).into()
                }
                CoreParameter::AggregatedIndex(p) => {
                    Parameter::AggregatedIndex(p.try_into_v2_parameter(parent_node, unnamed_count)?).into()
                }
                CoreParameter::AsymmetricSwitchIndex(p) => {
                    Parameter::AsymmetricSwitchIndex(p.try_into_v2_parameter(parent_node, unnamed_count)?).into()
                }
                CoreParameter::Constant(p) => {
                    Parameter::Constant(p.try_into_v2_parameter(parent_node, unnamed_count)?).into()
                }
                CoreParameter::ControlCurvePiecewiseInterpolated(p) => {
                    Parameter::ControlCurvePiecewiseInterpolated(p.try_into_v2_parameter(parent_node, unnamed_count)?)
                        .into()
                }
                CoreParameter::ControlCurveInterpolated(p) => {
                    Parameter::ControlCurveInterpolated(p.try_into_v2_parameter(parent_node, unnamed_count)?).into()
                }
                CoreParameter::ControlCurveIndex(p) => {
                    Parameter::ControlCurveIndex(p.try_into_v2_parameter(parent_node, unnamed_count)?).into()
                }
                CoreParameter::ControlCurve(p) => match p.clone().try_into_v2_parameter(parent_node, unnamed_count) {
                    Ok(p) => Parameter::ControlCurve(p).into(),
                    Err(_) => Parameter::ControlCurveIndex(p.try_into_v2_parameter(parent_node, unnamed_count)?).into(),
                },
                CoreParameter::DailyProfile(p) => {
                    Parameter::DailyProfile(p.try_into_v2_parameter(parent_node, unnamed_count)?).into()
                }
                CoreParameter::IndexedArray(p) => {
                    Parameter::IndexedArray(p.try_into_v2_parameter(parent_node, unnamed_count)?).into()
                }
                CoreParameter::MonthlyProfile(p) => {
                    Parameter::MonthlyProfile(p.try_into_v2_parameter(parent_node, unnamed_count)?).into()
                }
                CoreParameter::UniformDrawdownProfile(p) => {
                    Parameter::UniformDrawdownProfile(p.try_into_v2_parameter(parent_node, unnamed_count)?).into()
                }
                CoreParameter::Max(p) => Parameter::Max(p.try_into_v2_parameter(parent_node, unnamed_count)?).into(),
                CoreParameter::Negative(p) => {
                    Parameter::Negative(p.try_into_v2_parameter(parent_node, unnamed_count)?).into()
                }
                CoreParameter::Polynomial1D(p) => {
                    Parameter::Polynomial1D(p.try_into_v2_parameter(parent_node, unnamed_count)?).into()
                }
                CoreParameter::ParameterThreshold(p) => {
                    Parameter::ParameterThreshold(p.try_into_v2_parameter(parent_node, unnamed_count)?).into()
                }
                CoreParameter::TablesArray(p) => {
                    Parameter::TablesArray(p.try_into_v2_parameter(parent_node, unnamed_count)?).into()
                }
                CoreParameter::Min(p) => Parameter::Min(p.try_into_v2_parameter(parent_node, unnamed_count)?).into(),
                CoreParameter::Division(p) => {
                    Parameter::Division(p.try_into_v2_parameter(parent_node, unnamed_count)?).into()
                }
                CoreParameter::DataFrame(p) => {
                    let ts_data: TimeseriesV1Data = p.into();
                    ts_data.into()
                }
                CoreParameter::Deficit(p) => {
                    return Err(ConversionError::DeprecatedParameter {
                        ty: "DeficitParameter".to_string(),
                        name: p.meta.and_then(|m| m.name).unwrap_or("unnamed".to_string()),
                        instead: "Use a derived metric instead.".to_string(),
                    })
                }
                CoreParameter::DiscountFactor(p) => {
                    Parameter::DiscountFactor(p.try_into_v2_parameter(parent_node, unnamed_count)?).into()
                }
                CoreParameter::InterpolatedVolume(p) => {
                    Parameter::Interpolated(p.try_into_v2_parameter(parent_node, unnamed_count)?).into()
                }
                CoreParameter::InterpolatedFlow(p) => {
                    Parameter::Interpolated(p.try_into_v2_parameter(parent_node, unnamed_count)?).into()
                }
                CoreParameter::NegativeMax(_) => todo!("Implement NegativeMaxParameter"),
                CoreParameter::NegativeMin(_) => todo!("Implement NegativeMinParameter"),
                CoreParameter::HydropowerTarget(_) => todo!("Implement HydropowerTargetParameter"),
                CoreParameter::WeeklyProfile(p) => {
                    Parameter::WeeklyProfile(p.try_into_v2_parameter(parent_node, unnamed_count)?).into()
                }
                CoreParameter::Storage(p) => {
                    return Err(ConversionError::DeprecatedParameter {
                        ty: "StorageParameter".to_string(),
                        name: p.meta.and_then(|m| m.name).unwrap_or("unnamed".to_string()),
                        instead: "Use a derived metric instead.".to_string(),
                    })
                }
                CoreParameter::RollingMeanFlowNode(_) => todo!("Implement RollingMeanFlowNodeParameter"),
                CoreParameter::ScenarioWrapper(_) => todo!("Implement ScenarioWrapperParameter"),
                CoreParameter::Flow(p) => {
                    return Err(ConversionError::DeprecatedParameter {
                        ty: "FlowParameter".to_string(),
                        name: p.meta.and_then(|m| m.name).unwrap_or("unnamed".to_string()),
                        instead: "Use a derived metric instead.".to_string(),
                    })
                }
                CoreParameter::RbfProfile(p) => {
                    Parameter::RbfProfile(p.try_into_v2_parameter(parent_node, unnamed_count)?).into()
                }
            },
            ParameterV1::Custom(p) => {
                println!("Custom parameter: {:?} ({})", p.meta.name, p.ty);
                // TODO do something better with custom parameters

                let mut comment = format!("V1 CUSTOM PARAMETER ({}) UNCONVERTED!", p.ty);
                if let Some(c) = p.meta.comment {
                    comment.push_str(" ORIGINAL COMMENT: ");
                    comment.push_str(c.as_str());
                }

                Parameter::Constant(ConstantParameter {
                    meta: ParameterMeta {
                        name: p.meta.name.unwrap_or_else(|| "unnamed-custom-parameter".to_string()),
                        comment: Some(comment),
                    },
                    value: ConstantValue::Literal(0.0),
                })
                .into()
            }
        };

        Ok(p)
    }
}

/// An non-variable constant floating-point (f64) value
///
/// This value can be a literal float or an external reference to an input table.
#[derive(serde::Deserialize, serde::Serialize, Debug, Clone)]
#[serde(untagged)]
pub enum ConstantValue<T> {
    Literal(T),
    Table(TableDataRef),
    External(ExternalDataRef),
}

impl Default for ConstantValue<f64> {
    fn default() -> Self {
        Self::Literal(0.0)
    }
}

impl ConstantValue<f64> {
    /// Return the value loading from a table if required.
    pub fn load(&self, tables: &LoadedTableCollection) -> Result<f64, SchemaError> {
        match self {
            Self::Literal(v) => Ok(*v),
            Self::Table(tbl_ref) => Ok(tables.get_scalar_f64(tbl_ref)?),
            Self::External(_) => todo!("Load the float from the external source!"),
        }
    }
}

impl ConstantValue<usize> {
    /// Return the value loading from a table if required.
    pub fn load(&self, tables: &LoadedTableCollection) -> Result<usize, SchemaError> {
        match self {
            Self::Literal(v) => Ok(*v),
            Self::Table(tbl_ref) => Ok(tables.get_scalar_usize(tbl_ref)?),
            Self::External(_) => todo!("Load the float from the external source!"),
        }
    }
}

impl TryFrom<ParameterValueV1> for ConstantValue<f64> {
    type Error = ConversionError;

    fn try_from(v1: ParameterValueV1) -> Result<Self, Self::Error> {
        match v1 {
            ParameterValueV1::Constant(v) => Ok(Self::Literal(v)),
            ParameterValueV1::Reference(_) => Err(ConversionError::ConstantFloatReferencesParameter),
            ParameterValueV1::Table(tbl) => Ok(Self::Table(tbl.try_into()?)),
            ParameterValueV1::Inline(_) => Err(ConversionError::ConstantFloatInlineParameter),
        }
    }
}

#[derive(serde::Deserialize, serde::Serialize, Debug, Clone)]
pub struct NodeReference {
    /// The name of the node
    pub name: String,
    /// The attribute of the node. If this is `None` then the default attribute is used.
    pub attribute: Option<NodeAttribute>,
}

impl NodeReference {
    pub fn load(
        &self,
        network: &mut pywr_core::network::Network,
        schema: &crate::model::PywrNetwork,
    ) -> Result<Metric, SchemaError> {
        // This is the associated node in the schema
        let node = schema
            .get_node_by_name(&self.name)
            .ok_or_else(|| SchemaError::NodeNotFound(self.name.clone()))?;

        node.create_metric(network, self.attribute)
    }
}

/// A floating-point(f64) value from a metric in the network.
#[derive(serde::Deserialize, serde::Serialize, Debug, Clone)]
#[serde(tag = "type")]
pub enum MetricFloatReference {
    Node(NodeReference),
    Parameter { name: String, key: Option<String> },
    InterNetworkTransfer { name: String },
}

impl MetricFloatReference {
    /// Load the metric definition into a `Metric` containing the appropriate internal references.
    pub fn load(
        &self,
        network: &mut pywr_core::network::Network,
        schema: &crate::model::PywrNetwork,
        inter_network_transfers: &[PywrMultiNetworkTransfer],
    ) -> Result<Metric, SchemaError> {
        match self {
            Self::Node(node_ref) => node_ref.load(network, schema),
            Self::Parameter { name, key } => {
                match key {
                    Some(key) => {
                        // Key given; this should be a multi-valued parameter
                        Ok(Metric::MultiParameterValue((
                            network.get_multi_valued_parameter_index_by_name(name)?,
                            key.clone(),
                        )))
                    }
                    None => {
                        // This should be an existing parameter
                        Ok(Metric::ParameterValue(network.get_parameter_index_by_name(name)?))
                    }
                }
            }
            Self::InterNetworkTransfer { name } => {
                // Find the matching inter model transfer
                match inter_network_transfers.iter().position(|t| &t.name == name) {
                    Some(idx) => Ok(Metric::InterNetworkTransfer(MultiNetworkTransferIndex(idx))),
                    None => Err(SchemaError::InterNetworkTransferNotFound(name.to_string())),
                }
            }
        }
    }
}

#[derive(serde::Deserialize, serde::Serialize, Debug, Clone)]
pub struct TimeseriesReference {
    #[serde(rename = "type")]
    ty: String,
    name: String,
    columns: DataFrameColumns,
}

impl TimeseriesReference {
    pub fn new(name: String, columns: DataFrameColumns) -> Self {
        let ty = "Timeseries".to_string();
        Self { ty, name, columns }
    }

    pub fn name(&self) -> &str {
        self.name.as_str()
    }
}

/// A floating-point(f64) value from a metric in the network.
#[derive(serde::Deserialize, serde::Serialize, Debug, Clone)]
#[serde(untagged)]
pub enum MetricFloatValue {
    Reference(MetricFloatReference),
    InlineParameter { definition: Box<Parameter> },
    Timeseries(TimeseriesReference),
}

impl MetricFloatValue {
    /// Load the metric definition into a `Metric` containing the appropriate internal references.
    pub fn load(
        &self,
        network: &mut pywr_core::network::Network,
        schema: &crate::model::PywrNetwork,
        domain: &ModelDomain,
        tables: &LoadedTableCollection,
        data_path: Option<&Path>,
        inter_network_transfers: &[PywrMultiNetworkTransfer],
        timeseries: &LoadedTimeseriesCollection,
    ) -> Result<Metric, SchemaError> {
        match self {
            Self::Reference(reference) => Ok(reference.load(network, schema, inter_network_transfers)?),
            Self::InlineParameter { definition } => {
                // This inline parameter could already have been loaded on a previous attempt
                // Let's see if exists first.
                // TODO this will create strange issues if there are duplicate names in the
                // parameter definitions. I.e. we will only ever load the first one and then
                // assume it is the correct one for future references to that name. This could be
                // improved by checking the parameter returned by name matches the definition here.

                match network.get_parameter_index_by_name(definition.name()) {
                    Ok(p) => {
                        // Found a parameter with the name; assume it is the right one!
                        Ok(Metric::ParameterValue(p))
                    }
                    Err(_) => {
                        // An error retrieving a parameter with this name; assume it needs creating.
                        match definition.add_to_model(network, schema, domain, tables, data_path, inter_network_transfers, timeseries)? {
                            ParameterType::Parameter(idx) => Ok(Metric::ParameterValue(idx)),
                            ParameterType::Index(_) => Err(SchemaError::UnexpectedParameterType(format!(
                        "Found index parameter of type '{}' with name '{}' where an float parameter was expected.",
                        definition.ty(),
                        definition.name(),
                    ))),
                            ParameterType::Multi(_) => Err(SchemaError::UnexpectedParameterType(format!(
                        "Found an inline definition of a multi valued parameter of type '{}' with name '{}' where an float parameter was expected. Multi valued parameters cannot be defined inline.",
                        definition.ty(),
                        definition.name(),
                    ))),
                        }
                    }
                }
            }
            Self::Timeseries(ts_ref) => {
                let param_idx = match &ts_ref.columns {
                    DataFrameColumns::Scenario(scenario) => {
                        timeseries.load_df(network, ts_ref.name.as_ref(), domain, scenario.as_str())?
                    }
                    DataFrameColumns::Column(col) => {
                        timeseries.load_column(network, ts_ref.name.as_ref(), col.as_str())?
                    }
                };
                Ok(Metric::ParameterValue(param_idx))
            }
        }
    }
}

/// An integer (i64) value from another parameter
#[derive(serde::Deserialize, serde::Serialize, Debug, Clone)]
#[serde(untagged)]
pub enum ParameterIndexValue {
    Reference(String),
    Inline(Box<Parameter>),
}

impl ParameterIndexValue {
    pub fn load(
        &self,
        network: &mut pywr_core::network::Network,
        schema: &crate::model::PywrNetwork,
        domain: &ModelDomain,
        tables: &LoadedTableCollection,
        data_path: Option<&Path>,
        inter_network_transfers: &[PywrMultiNetworkTransfer],
<<<<<<< HEAD
        timeseries: &LoadedTimeseriesCollection,
    ) -> Result<IndexParameterIndex, SchemaError> {
=======
    ) -> Result<ParameterIndex<usize>, SchemaError> {
>>>>>>> a0324a44
        match self {
            Self::Reference(name) => {
                // This should be an existing parameter
                Ok(network.get_index_parameter_index_by_name(name)?)
            }
            Self::Inline(parameter) => {
                // Inline parameter needs to be added
                match parameter.add_to_model(network, schema, domain, tables, data_path, inter_network_transfers, timeseries)? {
                    ParameterType::Index(idx) => Ok(idx),
                    ParameterType::Parameter(_) => Err(SchemaError::UnexpectedParameterType(format!(
                        "Found float parameter of type '{}' with name '{}' where an index parameter was expected.",
                        parameter.ty(),
                        parameter.name(),
                    ))),
                            ParameterType::Multi(_) => Err(SchemaError::UnexpectedParameterType(format!(
                        "Found an inline definition of a multi valued parameter of type '{}' with name '{}' where an index parameter was expected. Multi valued parameters cannot be defined inline.",
                        parameter.ty(),
                        parameter.name(),
                    ))),
                }
            }
        }
    }
}

/// A potentially dynamic floating-point (f64) value
///
/// This value can be a constant (literal or otherwise) or a dynamic value provided
/// by another parameter.
#[derive(serde::Deserialize, serde::Serialize, Debug, Clone)]
#[serde(untagged)]
pub enum DynamicFloatValue {
    Constant(ConstantValue<f64>),
    Dynamic(MetricFloatValue),
}

impl Default for DynamicFloatValue {
    fn default() -> Self {
        Self::Constant(ConstantValue::default())
    }
}

impl DynamicFloatValue {
    pub fn from_f64(v: f64) -> Self {
        Self::Constant(ConstantValue::Literal(v))
    }

    pub fn load(
        &self,
        network: &mut pywr_core::network::Network,
        schema: &crate::model::PywrNetwork,
        domain: &ModelDomain,
        tables: &LoadedTableCollection,
        data_path: Option<&Path>,
        inter_network_transfers: &[PywrMultiNetworkTransfer],
        timeseries: &LoadedTimeseriesCollection,
    ) -> Result<Metric, SchemaError> {
        let parameter_ref = match self {
            DynamicFloatValue::Constant(v) => Metric::Constant(v.load(tables)?),
            DynamicFloatValue::Dynamic(v) => v.load(
                network,
                schema,
                domain,
                tables,
                data_path,
                inter_network_transfers,
                timeseries,
            )?,
        };
        Ok(parameter_ref)
    }
}

impl TryFromV1Parameter<ParameterValueV1> for DynamicFloatValue {
    type Error = ConversionError;

    fn try_from_v1_parameter(
        v1: ParameterValueV1,
        parent_node: Option<&str>,
        unnamed_count: &mut usize,
    ) -> Result<Self, Self::Error> {
        let p = match v1 {
            ParameterValueV1::Constant(v) => Self::Constant(ConstantValue::Literal(v)),
            ParameterValueV1::Reference(p_name) => {
                Self::Dynamic(MetricFloatValue::Reference(MetricFloatReference::Parameter {
                    name: p_name,
                    key: None,
                }))
            }
            ParameterValueV1::Table(tbl) => Self::Constant(ConstantValue::Table(tbl.try_into()?)),
            ParameterValueV1::Inline(param) => {
                let definition: ParameterOrTimeseries = (*param).try_into_v2_parameter(parent_node, unnamed_count)?;
                match definition {
                    ParameterOrTimeseries::Parameter(p) => Self::Dynamic(MetricFloatValue::InlineParameter {
                        definition: Box::new(p),
                    }),
                    ParameterOrTimeseries::Timeseries(t) => {
                        let name = match t.name {
                            Some(n) => n,
                            None => {
                                let n = match parent_node {
                                    Some(node_name) => format!("{}-p{}.timeseries", node_name, *unnamed_count),
                                    None => format!("unnamed-timeseries-{}", *unnamed_count),
                                };
                                *unnamed_count += 1;
                                n
                            }
                        };

                        let cols = match (&t.column, &t.scenario) {
                            (Some(col), None) => DataFrameColumns::Column(col.clone()),
                            (None, Some(scenario)) => DataFrameColumns::Scenario(scenario.clone()),
                            (Some(_), Some(_)) => {
                                return Err(ConversionError::AmbiguousColumnAndScenario(name.clone()))
                            }
                            (None, None) => return Err(ConversionError::MissingColumnOrScenario(name.clone())),
                        };

                        Self::Dynamic(MetricFloatValue::Timeseries(TimeseriesReference::new(name, cols)))
                    }
                }
            }
        };
        Ok(p)
    }
}

/// A potentially dynamic integer (usize) value
///
/// This value can be a constant (literal or otherwise) or a dynamic value provided
/// by another parameter.
#[derive(serde::Deserialize, serde::Serialize, Debug, Clone)]
#[serde(untagged)]
pub enum DynamicIndexValue {
    Constant(ConstantValue<usize>),
    Dynamic(ParameterIndexValue),
}

impl DynamicIndexValue {
    pub fn from_usize(v: usize) -> Self {
        Self::Constant(ConstantValue::Literal(v))
    }

    ///
    pub fn load(
        &self,
        network: &mut pywr_core::network::Network,
        schema: &crate::model::PywrNetwork,
        domain: &ModelDomain,
        tables: &LoadedTableCollection,
        data_path: Option<&Path>,
        inter_network_transfers: &[PywrMultiNetworkTransfer],
        timeseries: &LoadedTimeseriesCollection,
    ) -> Result<IndexValue, SchemaError> {
        let parameter_ref = match self {
            DynamicIndexValue::Constant(v) => IndexValue::Constant(v.load(tables)?),
            DynamicIndexValue::Dynamic(v) => IndexValue::Dynamic(v.load(
                network,
                schema,
                domain,
                tables,
                data_path,
                inter_network_transfers,
                timeseries,
            )?),
        };
        Ok(parameter_ref)
    }
}

impl TryFromV1Parameter<ParameterValueV1> for DynamicIndexValue {
    type Error = ConversionError;

    fn try_from_v1_parameter(
        v1: ParameterValueV1,
        parent_node: Option<&str>,
        unnamed_count: &mut usize,
    ) -> Result<Self, Self::Error> {
        let p = match v1 {
            // There was no such thing as s constant index in Pywr v1
            // TODO this could print a warning and do a cast to usize instead.
            ParameterValueV1::Constant(_) => return Err(ConversionError::FloatToIndex),
            ParameterValueV1::Reference(p_name) => Self::Dynamic(ParameterIndexValue::Reference(p_name)),
            ParameterValueV1::Table(tbl) => Self::Constant(ConstantValue::Table(tbl.try_into()?)),
            ParameterValueV1::Inline(param) => {
                let definition: ParameterOrTimeseries = (*param).try_into_v2_parameter(parent_node, unnamed_count)?;
                match definition {
                    ParameterOrTimeseries::Parameter(p) => Self::Dynamic(ParameterIndexValue::Inline(Box::new(p))),
                    ParameterOrTimeseries::Timeseries(_) => {
                        // TODO create an error for this
                        panic!("Timeseries do not support indexes yet")
                    }
                }
            }
        };
        Ok(p)
    }
}

/// An non-variable vector of constant floating-point (f64) values
///
/// This value can be a literal vector of floats or an external reference to an input table.
#[derive(serde::Deserialize, serde::Serialize, Debug, Clone)]
#[serde(untagged)]
pub enum ConstantFloatVec {
    Literal(Vec<f64>),
    Table(TableDataRef),
    External(ExternalDataRef),
}

impl ConstantFloatVec {
    /// Return the value loading from a table if required.
    pub fn load(&self, tables: &LoadedTableCollection) -> Result<Vec<f64>, SchemaError> {
        match self {
            Self::Literal(v) => Ok(v.clone()),
            Self::Table(tbl_ref) => Ok(tables.get_vec_f64(tbl_ref)?.clone()),
            Self::External(_) => todo!("Load the float vector from the external source!"),
        }
    }
}

#[derive(serde::Deserialize, serde::Serialize, Debug, Clone)]
pub struct ExternalDataRef {
    url: PathBuf,
    column: Option<TableIndex>,
    index: Option<TableIndex>,
}

impl TryFrom<ExternalDataRefV1> for ExternalDataRef {
    type Error = ConversionError;
    fn try_from(v1: ExternalDataRefV1) -> Result<Self, Self::Error> {
        let column = match v1.column {
            None => None,
            Some(c) => Some(c.try_into()?),
        };
        let index = match v1.index {
            None => None,
            Some(i) => Some(i.try_into()?),
        };
        Ok(Self {
            url: v1.url,
            column,
            index,
        })
    }
}

#[derive(serde::Deserialize, serde::Serialize, Debug, Clone)]
#[serde(untagged)]
pub enum TableIndex {
    Single(String),
    Multi(Vec<String>),
}

impl TryFrom<TableIndexV1> for TableIndex {
    type Error = ConversionError;

    fn try_from(v1: TableIndexV1) -> Result<Self, Self::Error> {
        match v1 {
            TableIndexV1::Single(s) => match s {
                TableIndexEntryV1::Name(s) => Ok(TableIndex::Single(s)),
                TableIndexEntryV1::Index(_) => Err(ConversionError::IntegerTableIndicesNotSupported),
            },
            TableIndexV1::Multi(s) => {
                let names = s
                    .into_iter()
                    .map(|e| match e {
                        TableIndexEntryV1::Name(s) => Ok(s),
                        TableIndexEntryV1::Index(_) => Err(ConversionError::IntegerTableIndicesNotSupported),
                    })
                    .collect::<Result<Vec<_>, _>>()?;
                Ok(Self::Multi(names))
            }
        }
    }
}

pub enum DynamicFloatValueType<'a> {
    Single(&'a DynamicFloatValue),
    List(&'a Vec<DynamicFloatValue>),
}

impl<'a> From<&'a DynamicFloatValue> for DynamicFloatValueType<'a> {
    fn from(v: &'a DynamicFloatValue) -> Self {
        Self::Single(v)
    }
}

impl<'a> From<&'a Vec<DynamicFloatValue>> for DynamicFloatValueType<'a> {
    fn from(v: &'a Vec<DynamicFloatValue>) -> Self {
        Self::List(v)
    }
}

#[cfg(test)]
mod tests {
    use crate::parameters::Parameter;
    use std::fs;
    use std::path::PathBuf;

    /// Test all of the documentation examples successfully deserialize.
    #[test]
    fn test_doc_examples() {
        let mut doc_examples = PathBuf::from(env!("CARGO_MANIFEST_DIR"));
        doc_examples.push("src/parameters/doc_examples");

        for entry in fs::read_dir(doc_examples).unwrap() {
            let p = entry.unwrap().path();
            if p.is_file() {
                let data = fs::read_to_string(p).unwrap();
                let _: Parameter = serde_json::from_str(&data).unwrap();
            }
        }
    }
}<|MERGE_RESOLUTION|>--- conflicted
+++ resolved
@@ -429,11 +429,18 @@
 pub fn convert_parameter_v1_to_v2(
     v1_parameters: ParameterVec,
     unnamed_count: &mut usize,
-) -> Result<(Vec<Parameter>, Vec<TimeseriesV1Data>), ConversionError> {
+    errors: &mut Vec<ConversionError>,
+) -> (Vec<Parameter>, Vec<TimeseriesV1Data>) {
     let param_or_ts: Vec<ParameterOrTimeseries> = v1_parameters
         .into_iter()
-        .map(|p| p.try_into_v2_parameter(None, unnamed_count))
-        .collect::<Result<Vec<_>, _>>()?;
+        .filter_map(|p| match p.try_into_v2_parameter(None, unnamed_count){
+            Ok(pt) => Some(pt),
+            Err(e) => {
+                errors.push(e);
+                None
+            }
+        })
+        .collect::<Vec<_>>();
 
     let parameters = param_or_ts
         .clone()
@@ -452,7 +459,7 @@
         })
         .collect();
 
-    Ok((parameters, timeseries))
+    (parameters, timeseries)
 }
 
 #[derive(Clone)]
@@ -869,12 +876,8 @@
         tables: &LoadedTableCollection,
         data_path: Option<&Path>,
         inter_network_transfers: &[PywrMultiNetworkTransfer],
-<<<<<<< HEAD
         timeseries: &LoadedTimeseriesCollection,
-    ) -> Result<IndexParameterIndex, SchemaError> {
-=======
     ) -> Result<ParameterIndex<usize>, SchemaError> {
->>>>>>> a0324a44
         match self {
             Self::Reference(name) => {
                 // This should be an existing parameter
