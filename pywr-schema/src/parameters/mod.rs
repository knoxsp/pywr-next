//! Parameter schema definitions.
//!
//! The enum [`Parameter`] contains all of the valid Pywr parameter schemas. The parameter
//! variants define separate schemas for different parameter types. When a model is generated
//! from a schema the parameter schemas are added to the model using [`Parameter::add_to_model`].
//! This typically adds a struct from [`crate::parameters`] to the model using the data
//! defined in the schema.
//!
//! Serializing and deserializing is accomplished using [`serde`].
mod aggregated;
mod asymmetric_switch;
mod control_curves;
mod core;
mod data_frame;
mod delay;
mod discount_factor;
mod indexed_array;
mod interpolated;
mod offset;
mod polynomial;
mod profiles;
mod python;
mod tables;
mod thresholds;

pub use super::data_tables::{LoadedTableCollection, TableDataRef};
pub use super::parameters::aggregated::{AggFunc, AggregatedIndexParameter, AggregatedParameter, IndexAggFunc};
pub use super::parameters::asymmetric_switch::AsymmetricSwitchIndexParameter;
pub use super::parameters::control_curves::{
    ControlCurveIndexParameter, ControlCurveInterpolatedParameter, ControlCurveParameter,
    ControlCurvePiecewiseInterpolatedParameter,
};
pub use super::parameters::core::{
    ActivationFunction, ConstantParameter, MaxParameter, MinParameter, NegativeParameter, VariableSettings,
};
pub use super::parameters::delay::DelayParameter;
pub use super::parameters::discount_factor::DiscountFactorParameter;
pub use super::parameters::indexed_array::IndexedArrayParameter;
pub use super::parameters::polynomial::Polynomial1DParameter;
pub use super::parameters::profiles::{
    DailyProfileParameter, MonthlyProfileParameter, RadialBasisFunction, RbfProfileParameter,
    RbfProfileVariableSettings, UniformDrawdownProfileParameter,
};
pub use super::parameters::python::PythonParameter;
pub use super::parameters::tables::TablesArrayParameter;
pub use super::parameters::thresholds::ParameterThresholdParameter;
use crate::error::{ConversionError, SchemaError};
use crate::parameters::core::DivisionParameter;
pub use crate::parameters::data_frame::DataFrameParameter;
use crate::parameters::interpolated::InterpolatedParameter;
pub use offset::OffsetParameter;
use pywr_core::derived_metric::DerivedMetric;
use pywr_core::metric::Metric;
use pywr_core::node::NodeIndex;
use pywr_core::parameters::{IndexParameterIndex, IndexValue, ParameterType};
use pywr_v1_schema::parameters::{
    CoreParameter, ExternalDataRef as ExternalDataRefV1, Parameter as ParameterV1, ParameterMeta as ParameterMetaV1,
    ParameterValue as ParameterValueV1, TableIndex as TableIndexV1, TableIndexEntry as TableIndexEntryV1,
};
use std::collections::HashMap;
use std::path::{Path, PathBuf};

#[derive(serde::Deserialize, serde::Serialize, Debug, Clone)]
pub struct ParameterMeta {
    pub name: String,
    #[serde(skip_serializing_if = "Option::is_none")]
    pub comment: Option<String>,
}

pub trait FromV1Parameter<T>: Sized {
    fn from_v1_parameter(v1: T, parent_node: Option<&str>, unnamed_count: &mut usize) -> Self;
}

pub trait IntoV2Parameter<T> {
    fn into_v2_parameter(self, parent_node: Option<&str>, unnamed_count: &mut usize) -> T;
}

// FromV1Parameter implies IntoV2Parameter
impl<T, U> IntoV2Parameter<U> for T
where
    U: FromV1Parameter<T>,
{
    fn into_v2_parameter(self, parent_node: Option<&str>, unnamed_count: &mut usize) -> U {
        U::from_v1_parameter(self, parent_node, unnamed_count)
    }
}

pub trait TryFromV1Parameter<T>: Sized {
    type Error;
    fn try_from_v1_parameter(v1: T, parent_node: Option<&str>, unnamed_count: &mut usize) -> Result<Self, Self::Error>;
}

pub trait TryIntoV2Parameter<T> {
    type Error;
    fn try_into_v2_parameter(self, parent_node: Option<&str>, unnamed_count: &mut usize) -> Result<T, Self::Error>;
}

// TryFromV1Parameter implies TryIntoV2Parameter
impl<T, U> TryIntoV2Parameter<U> for T
where
    U: TryFromV1Parameter<T>,
{
    type Error = U::Error;

    fn try_into_v2_parameter(self, parent_node: Option<&str>, unnamed_count: &mut usize) -> Result<U, Self::Error> {
        U::try_from_v1_parameter(self, parent_node, unnamed_count)
    }
}

impl FromV1Parameter<ParameterMetaV1> for ParameterMeta {
    fn from_v1_parameter(v1: ParameterMetaV1, parent_node: Option<&str>, unnamed_count: &mut usize) -> Self {
        Self {
            name: v1.name.unwrap_or_else(|| {
                let pname = match parent_node {
                    Some(pn) => format!("{pn}-p{unnamed_count}"),
                    None => format!("unnamed-{unnamed_count}"),
                };
                *unnamed_count += 1;
                pname
            }),
            comment: v1.comment,
        }
    }
}

impl FromV1Parameter<Option<ParameterMetaV1>> for ParameterMeta {
    fn from_v1_parameter(v1: Option<ParameterMetaV1>, parent_node: Option<&str>, unnamed_count: &mut usize) -> Self {
        match v1 {
            Some(meta) => meta.into_v2_parameter(parent_node, unnamed_count),
            None => {
                let meta = Self {
                    name: format!("unnamed-{unnamed_count}"),
                    comment: None,
                };
                *unnamed_count += 1;
                meta
            }
        }
    }
}

#[derive(serde::Deserialize, serde::Serialize, Debug, Clone)]
#[serde(tag = "type")]
pub enum Parameter {
    Aggregated(AggregatedParameter),
    AggregatedIndex(AggregatedIndexParameter),
    AsymmetricSwitchIndex(AsymmetricSwitchIndexParameter),
    Constant(ConstantParameter),
    ControlCurvePiecewiseInterpolated(ControlCurvePiecewiseInterpolatedParameter),
    ControlCurveInterpolated(ControlCurveInterpolatedParameter),
    ControlCurveIndex(ControlCurveIndexParameter),
    ControlCurve(ControlCurveParameter),
    DailyProfile(DailyProfileParameter),
    IndexedArray(IndexedArrayParameter),
    MonthlyProfile(MonthlyProfileParameter),
    UniformDrawdownProfile(UniformDrawdownProfileParameter),
    Max(MaxParameter),
    Min(MinParameter),
    Negative(NegativeParameter),
    Polynomial1D(Polynomial1DParameter),
    ParameterThreshold(ParameterThresholdParameter),
    TablesArray(TablesArrayParameter),
    Python(PythonParameter),
    DataFrame(DataFrameParameter),
    Delay(DelayParameter),
    Division(DivisionParameter),
    Offset(OffsetParameter),
<<<<<<< HEAD
    RbfProfile(RbfProfileParameter),
=======
    DiscountFactor(DiscountFactorParameter),
    Interpolated(InterpolatedParameter),
>>>>>>> d3dca156
}

impl Parameter {
    pub fn name(&self) -> &str {
        match self {
            Self::Constant(p) => p.meta.name.as_str(),
            Self::ControlCurveInterpolated(p) => p.meta.name.as_str(),
            Self::Aggregated(p) => p.meta.name.as_str(),
            Self::AggregatedIndex(p) => p.meta.name.as_str(),
            Self::AsymmetricSwitchIndex(p) => p.meta.name.as_str(),
            Self::ControlCurvePiecewiseInterpolated(p) => p.meta.name.as_str(),
            Self::ControlCurveIndex(p) => p.meta.name.as_str(),
            Self::ControlCurve(p) => p.meta.name.as_str(),
            Self::DailyProfile(p) => p.meta.name.as_str(),
            Self::IndexedArray(p) => p.meta.name.as_str(),
            Self::MonthlyProfile(p) => p.meta.name.as_str(),
            Self::UniformDrawdownProfile(p) => p.meta.name.as_str(),
            Self::Max(p) => p.meta.name.as_str(),
            Self::Min(p) => p.meta.name.as_str(),
            Self::Negative(p) => p.meta.name.as_str(),
            Self::Polynomial1D(p) => p.meta.name.as_str(),
            Self::ParameterThreshold(p) => p.meta.name.as_str(),
            Self::TablesArray(p) => p.meta.name.as_str(),
            Self::Python(p) => p.meta.name.as_str(),
            Self::DataFrame(p) => p.meta.name.as_str(),
            Self::Division(p) => p.meta.name.as_str(),
            Self::Delay(p) => p.meta.name.as_str(),
            Self::Offset(p) => p.meta.name.as_str(),
<<<<<<< HEAD
            Self::RbfProfile(p) => p.meta.name.as_str(),
=======
            Self::DiscountFactor(p) => p.meta.name.as_str(),
            Self::Interpolated(p) => p.meta.name.as_str(),
>>>>>>> d3dca156
        }
    }

    // TODO this exists in the v1 schema as a useful way to inspect node references
    #[allow(dead_code)]
    fn node_references(&self) -> HashMap<&str, &str> {
        match self {
            Self::Constant(p) => p.node_references(),
            Self::ControlCurveInterpolated(p) => p.node_references(),
            Self::Aggregated(p) => p.node_references(),
            Self::AggregatedIndex(p) => p.node_references(),
            Self::AsymmetricSwitchIndex(p) => p.node_references(),
            Self::ControlCurvePiecewiseInterpolated(p) => p.node_references(),
            Self::ControlCurveIndex(p) => p.node_references(),
            Self::ControlCurve(p) => p.node_references(),
            Self::DailyProfile(p) => p.node_references(),
            Self::IndexedArray(p) => p.node_references(),
            Self::MonthlyProfile(p) => p.node_references(),
            Self::UniformDrawdownProfile(p) => p.node_references(),
            Self::Max(p) => p.node_references(),
            Self::Min(p) => p.node_references(),
            Self::Negative(p) => p.node_references(),
            Self::Polynomial1D(p) => p.node_references(),
            Self::ParameterThreshold(p) => p.node_references(),
            Self::TablesArray(p) => p.node_references(),
            Self::Python(p) => p.node_references(),
            Self::DataFrame(p) => p.node_references(),
            Self::Delay(p) => p.node_references(),
            Self::Division(p) => p.node_references(),
            Self::Offset(p) => p.node_references(),
<<<<<<< HEAD
            Self::RbfProfile(p) => p.node_references(),
=======
            Self::DiscountFactor(p) => p.node_references(),
            Self::Interpolated(p) => p.node_references(),
>>>>>>> d3dca156
        }
    }

    // pub fn parameters(&self) -> HashMap<&str, DynamicFloatValueType> {
    //     match self {
    //         Self::Constant(p) => p.parameters(),
    //         Self::ControlCurveInterpolated(p) => p.parameters(),
    //         Self::Aggregated(p) => p.parameters(),
    //         Self::AggregatedIndex(p) => p.parameters(),
    //         Self::ControlCurvePiecewiseInterpolated(p) => p.parameters(),
    //         Self::ControlCurveIndex(p) => p.parameters(),
    //         Self::ControlCurve(p) => p.parameters(),
    //         Self::DailyProfile(p) => p.parameters(),
    //         Self::IndexedArray(p) => p.parameters(),
    //         Self::MonthlyProfile(p) => p.parameters(),
    //         Self::Max(p) => p.parameters(),
    //         Self::Negative(p) => p.parameters(),
    //         Self::Polynomial1D(p) => p.parameters(),
    //         Self::TablesArray(p) => p.parameters(),
    //     }
    // }

    pub fn ty(&self) -> &str {
        match self {
            Self::Constant(_) => "Constant",
            Self::ControlCurveInterpolated(_) => "ControlCurveInterpolated",
            Self::Aggregated(_) => "Aggregated",
            Self::AggregatedIndex(_) => "AggregatedIndex",
            Self::AsymmetricSwitchIndex(_) => "AsymmetricSwitchIndex",
            Self::ControlCurvePiecewiseInterpolated(_) => "ControlCurvePiecewiseInterpolated",
            Self::ControlCurveIndex(_) => "ControlCurveIndex",
            Self::ControlCurve(_) => "ControlCurve",
            Self::DailyProfile(_) => "DailyProfile",
            Self::IndexedArray(_) => "IndexedArray",
            Self::MonthlyProfile(_) => "MonthlyProfile",
            Self::UniformDrawdownProfile(_) => "UniformDrawdownProfile",
            Self::Max(_) => "Max",
            Self::Min(_) => "Min",
            Self::Negative(_) => "Negative",
            Self::Polynomial1D(_) => "Polynomial1D",
            Self::ParameterThreshold(_) => "ParameterThreshold",
            Self::TablesArray(_) => "TablesArray",
            Self::Python(_) => "Python",
            Self::DataFrame(_) => "DataFrame",
            Self::Delay(_) => "Delay",
            Self::Division(_) => "Division",
            Self::Offset(_) => "Offset",
<<<<<<< HEAD
            Self::RbfProfile(_) => "RbfProfile",
=======
            Self::DiscountFactor(_) => "DiscountFactor",
            Self::Interpolated(_) => "Interpolated",
>>>>>>> d3dca156
        }
    }

    pub fn add_to_model(
        &self,
        model: &mut pywr_core::model::Model,
        tables: &LoadedTableCollection,
        data_path: Option<&Path>,
    ) -> Result<ParameterType, SchemaError> {
        let ty = match self {
            Self::Constant(p) => ParameterType::Parameter(p.add_to_model(model, tables)?),
            Self::ControlCurveInterpolated(p) => ParameterType::Parameter(p.add_to_model(model, tables, data_path)?),
            Self::Aggregated(p) => ParameterType::Parameter(p.add_to_model(model, tables, data_path)?),
            Self::AggregatedIndex(p) => ParameterType::Index(p.add_to_model(model, tables, data_path)?),
            Self::AsymmetricSwitchIndex(p) => ParameterType::Index(p.add_to_model(model, tables, data_path)?),
            Self::ControlCurvePiecewiseInterpolated(p) => {
                ParameterType::Parameter(p.add_to_model(model, tables, data_path)?)
            }
            Self::ControlCurveIndex(p) => ParameterType::Index(p.add_to_model(model, tables, data_path)?),
            Self::ControlCurve(p) => ParameterType::Parameter(p.add_to_model(model, tables, data_path)?),
            Self::DailyProfile(p) => ParameterType::Parameter(p.add_to_model(model, tables)?),
            Self::IndexedArray(p) => ParameterType::Parameter(p.add_to_model(model, tables, data_path)?),
            Self::MonthlyProfile(p) => ParameterType::Parameter(p.add_to_model(model, tables)?),
            Self::UniformDrawdownProfile(p) => ParameterType::Parameter(p.add_to_model(model, tables)?),
            Self::Max(p) => ParameterType::Parameter(p.add_to_model(model, tables, data_path)?),
            Self::Min(p) => ParameterType::Parameter(p.add_to_model(model, tables, data_path)?),
            Self::Negative(p) => ParameterType::Parameter(p.add_to_model(model, tables, data_path)?),
            Self::Polynomial1D(p) => ParameterType::Parameter(p.add_to_model(model)?),
            Self::ParameterThreshold(p) => ParameterType::Index(p.add_to_model(model, tables, data_path)?),
            Self::TablesArray(p) => ParameterType::Parameter(p.add_to_model(model, data_path)?),
            Self::Python(p) => p.add_to_model(model, tables, data_path)?,
            Self::DataFrame(p) => ParameterType::Parameter(p.add_to_model(model, data_path)?),
            Self::Delay(p) => ParameterType::Parameter(p.add_to_model(model, tables, data_path)?),
            Self::Division(p) => ParameterType::Parameter(p.add_to_model(model, tables, data_path)?),
            Self::Offset(p) => ParameterType::Parameter(p.add_to_model(model, tables, data_path)?),
<<<<<<< HEAD
            Self::RbfProfile(p) => ParameterType::Parameter(p.add_to_model(model)?),
=======
            Self::DiscountFactor(p) => ParameterType::Parameter(p.add_to_model(model, tables, data_path)?),
            Self::Interpolated(p) => ParameterType::Parameter(p.add_to_model(model, tables, data_path)?),
>>>>>>> d3dca156
        };

        Ok(ty)
    }
}

impl TryFromV1Parameter<ParameterV1> for Parameter {
    type Error = ConversionError;

    fn try_from_v1_parameter(
        v1: ParameterV1,
        parent_node: Option<&str>,
        unnamed_count: &mut usize,
    ) -> Result<Self, Self::Error> {
        let p = match v1 {
            ParameterV1::Core(v1) => match v1 {
                CoreParameter::Aggregated(p) => {
                    Parameter::Aggregated(p.try_into_v2_parameter(parent_node, unnamed_count)?)
                }
                CoreParameter::AggregatedIndex(p) => {
                    Parameter::AggregatedIndex(p.try_into_v2_parameter(parent_node, unnamed_count)?)
                }
                CoreParameter::AsymmetricSwitchIndex(p) => {
                    Parameter::AsymmetricSwitchIndex(p.try_into_v2_parameter(parent_node, unnamed_count)?)
                }
                CoreParameter::Constant(p) => Parameter::Constant(p.try_into_v2_parameter(parent_node, unnamed_count)?),
                CoreParameter::ControlCurvePiecewiseInterpolated(p) => {
                    Parameter::ControlCurvePiecewiseInterpolated(p.try_into_v2_parameter(parent_node, unnamed_count)?)
                }
                CoreParameter::ControlCurveInterpolated(p) => {
                    Parameter::ControlCurveInterpolated(p.try_into_v2_parameter(parent_node, unnamed_count)?)
                }
                CoreParameter::ControlCurveIndex(p) => {
                    Parameter::ControlCurveIndex(p.try_into_v2_parameter(parent_node, unnamed_count)?)
                }
                CoreParameter::ControlCurve(p) => match p.clone().try_into_v2_parameter(parent_node, unnamed_count) {
                    Ok(p) => Parameter::ControlCurve(p),
                    Err(_) => Parameter::ControlCurveIndex(p.try_into_v2_parameter(parent_node, unnamed_count)?),
                },
                CoreParameter::DailyProfile(p) => {
                    Parameter::DailyProfile(p.try_into_v2_parameter(parent_node, unnamed_count)?)
                }
                CoreParameter::IndexedArray(p) => {
                    Parameter::IndexedArray(p.try_into_v2_parameter(parent_node, unnamed_count)?)
                }
                CoreParameter::MonthlyProfile(p) => {
                    Parameter::MonthlyProfile(p.try_into_v2_parameter(parent_node, unnamed_count)?)
                }
                CoreParameter::UniformDrawdownProfile(p) => {
                    Parameter::UniformDrawdownProfile(p.try_into_v2_parameter(parent_node, unnamed_count)?)
                }
                CoreParameter::Max(p) => Parameter::Max(p.try_into_v2_parameter(parent_node, unnamed_count)?),
                CoreParameter::Negative(p) => Parameter::Negative(p.try_into_v2_parameter(parent_node, unnamed_count)?),
                CoreParameter::Polynomial1D(p) => {
                    Parameter::Polynomial1D(p.try_into_v2_parameter(parent_node, unnamed_count)?)
                }
                CoreParameter::ParameterThreshold(p) => {
                    Parameter::ParameterThreshold(p.try_into_v2_parameter(parent_node, unnamed_count)?)
                }
                CoreParameter::TablesArray(p) => {
                    Parameter::TablesArray(p.try_into_v2_parameter(parent_node, unnamed_count)?)
                }
                CoreParameter::Min(p) => Parameter::Min(p.try_into_v2_parameter(parent_node, unnamed_count)?),
                CoreParameter::Division(p) => Parameter::Division(p.try_into_v2_parameter(parent_node, unnamed_count)?),
                CoreParameter::DataFrame(p) => {
                    Parameter::DataFrame(p.try_into_v2_parameter(parent_node, unnamed_count)?)
                }
                CoreParameter::Deficit(p) => {
                    return Err(ConversionError::DeprecatedParameter {
                        ty: "DeficitParameter".to_string(),
                        name: p.meta.map(|m| m.name).flatten().unwrap_or("unnamed".to_string()),
                        instead: "Use a derived metric instead.".to_string(),
                    })
                }
                CoreParameter::DiscountFactor(p) => {
                    Parameter::DiscountFactor(p.try_into_v2_parameter(parent_node, unnamed_count)?)
                }
                CoreParameter::InterpolatedVolume(p) => {
                    Parameter::Interpolated(p.try_into_v2_parameter(parent_node, unnamed_count)?)
                }
                CoreParameter::InterpolatedFlow(p) => {
                    Parameter::Interpolated(p.try_into_v2_parameter(parent_node, unnamed_count)?)
                }
                CoreParameter::HydropowerTarget(_) => todo!("Implement HydropowerTargetParameter"),
                CoreParameter::Storage(p) => {
                    return Err(ConversionError::DeprecatedParameter {
                        ty: "StorageParameter".to_string(),
                        name: p.meta.map(|m| m.name).flatten().unwrap_or("unnamed".to_string()),
                        instead: "Use a derived metric instead.".to_string(),
                    })
                }
                CoreParameter::RollingMeanFlowNode(_) => todo!("Implement RollingMeanFlowNodeParameter"),
                CoreParameter::ScenarioWrapper(_) => todo!("Implement ScenarioWrapperParameter"),
                CoreParameter::Flow(p) => {
                    return Err(ConversionError::DeprecatedParameter {
                        ty: "FlowParameter".to_string(),
                        name: p.meta.map(|m| m.name).flatten().unwrap_or("unnamed".to_string()),
                        instead: "Use a derived metric instead.".to_string(),
                    })
                }
            },
            ParameterV1::Custom(p) => {
                println!("Custom parameter: {:?} ({})", p.meta.name, p.ty);
                // TODO do something better with custom parameters

                let mut comment = format!("V1 CUSTOM PARAMETER ({}) UNCONVERTED!", p.ty);
                if let Some(c) = p.meta.comment {
                    comment.push_str(" ORIGINAL COMMENT: ");
                    comment.push_str(c.as_str());
                }

                Parameter::Constant(ConstantParameter {
                    meta: ParameterMeta {
                        name: p.meta.name.unwrap_or_else(|| "unnamed-custom-parameter".to_string()),
                        comment: Some(comment),
                    },
                    value: ConstantValue::Literal(0.0),
                    variable: None,
                })
            }
        };

        Ok(p)
    }
}

/// An non-variable constant floating-point (f64) value
///
/// This value can be a literal float or an external reference to an input table.
#[derive(serde::Deserialize, serde::Serialize, Debug, Clone)]
#[serde(untagged)]
pub enum ConstantValue<T> {
    Literal(T),
    Table(TableDataRef),
    External(ExternalDataRef),
}

impl Default for ConstantValue<f64> {
    fn default() -> Self {
        Self::Literal(0.0)
    }
}

impl ConstantValue<f64> {
    /// Return the value loading from a table if required.
    pub fn load(&self, tables: &LoadedTableCollection) -> Result<f64, SchemaError> {
        match self {
            Self::Literal(v) => Ok(*v),
            Self::Table(tbl_ref) => Ok(tables.get_scalar_f64(tbl_ref)?),
            Self::External(_) => todo!("Load the float from the external source!"),
        }
    }
}

impl ConstantValue<usize> {
    /// Return the value loading from a table if required.
    pub fn load(&self, tables: &LoadedTableCollection) -> Result<usize, SchemaError> {
        match self {
            Self::Literal(v) => Ok(*v),
            Self::Table(tbl_ref) => Ok(tables.get_scalar_usize(tbl_ref)?),
            Self::External(_) => todo!("Load the float from the external source!"),
        }
    }
}

impl TryFrom<ParameterValueV1> for ConstantValue<f64> {
    type Error = ConversionError;

    fn try_from(v1: ParameterValueV1) -> Result<Self, Self::Error> {
        match v1 {
            ParameterValueV1::Constant(v) => Ok(Self::Literal(v)),
            ParameterValueV1::Reference(_) => Err(ConversionError::ConstantFloatReferencesParameter),
            ParameterValueV1::Table(tbl) => Ok(Self::Table(tbl.try_into()?)),
            ParameterValueV1::Inline(_) => Err(ConversionError::ConstantFloatInlineParameter),
        }
    }
}

#[derive(serde::Deserialize, serde::Serialize, Debug, Clone)]
pub struct NodeReference {
    pub name: String,
    pub sub_name: Option<String>,
}

impl NodeReference {
    fn get_node_index(&self, model: &pywr_core::model::Model) -> Result<NodeIndex, SchemaError> {
        Ok(model.get_node_index_by_name(&self.name, self.sub_name.as_deref())?)
    }
}

/// A floating-point(f64) value from a metric in the model.
#[derive(serde::Deserialize, serde::Serialize, Debug, Clone)]
#[serde(tag = "type")]
pub enum MetricFloatValue {
    NodeInFlow(NodeReference),
    NodeOutFlow(NodeReference),
    NodeVolume(NodeReference),
    NodeProportionalVolume(NodeReference),
    Parameter { name: String, key: Option<String> },
    InlineParameter { definition: Box<Parameter> },
}

impl MetricFloatValue {
    /// Load the metric definition into a `Metric` containing the appropriate internal references.
    pub fn load(
        &self,
        model: &mut pywr_core::model::Model,
        tables: &LoadedTableCollection,
        data_path: Option<&Path>,
    ) -> Result<Metric, SchemaError> {
        match self {
            Self::NodeInFlow(node_ref) => Ok(Metric::NodeInFlow(node_ref.get_node_index(model)?)),
            Self::NodeOutFlow(node_ref) => Ok(Metric::NodeOutFlow(node_ref.get_node_index(model)?)),
            Self::NodeVolume(node_ref) => Ok(Metric::NodeVolume(node_ref.get_node_index(model)?)),
            Self::NodeProportionalVolume(node_ref) => {
                let dm = DerivedMetric::NodeProportionalVolume(node_ref.get_node_index(model)?);
                Ok(Metric::DerivedMetric(model.add_derived_metric(dm)))
            }
            Self::Parameter { name, key } => {
                match key {
                    Some(key) => {
                        // Key given; this should be a multi-valued parameter
                        Ok(Metric::MultiParameterValue((
                            model.get_multi_valued_parameter_index_by_name(name)?,
                            key.clone(),
                        )))
                    }
                    None => {
                        // This should be an existing parameter
                        Ok(Metric::ParameterValue(model.get_parameter_index_by_name(name)?))
                    }
                }
            }
            Self::InlineParameter { definition } => {
                // This inline parameter could already have been loaded on a previous attempt
                // Let's see if exists first.
                // TODO this will create strange issues if there are duplicate names in the
                // parameter definitions. I.e. we will only ever load the first one and then
                // assume it is the correct one for future references to that name. This could be
                // improved by checking the parameter returned by name matches the definition here.

                match model.get_parameter_index_by_name(definition.name()) {
                    Ok(p) => {
                        // Found a parameter with the name; assume it is the right one!
                        Ok(Metric::ParameterValue(p))
                    }
                    Err(_) => {
                        // An error retrieving a parameter with this name; assume it needs creating.
                        match definition.add_to_model(model, tables, data_path)? {
                            ParameterType::Parameter(idx) => Ok(Metric::ParameterValue(idx)),
                            ParameterType::Index(_) => Err(SchemaError::UnexpectedParameterType(format!(
                        "Found index parameter of type '{}' with name '{}' where an float parameter was expected.",
                        definition.ty(),
                        definition.name(),
                    ))),
                            ParameterType::Multi(_) => Err(SchemaError::UnexpectedParameterType(format!(
                        "Found an inline definition of a multi valued parameter of type '{}' with name '{}' where an float parameter was expected. Multi valued parameters cannot be defined inline.",
                        definition.ty(),
                        definition.name(),
                    ))),
                        }
                    }
                }
            }
        }
    }
}

/// An integer (i64) value from another parameter
#[derive(serde::Deserialize, serde::Serialize, Debug, Clone)]
#[serde(untagged)]
pub enum ParameterIndexValue {
    Reference(String),
    Inline(Box<Parameter>),
}

impl ParameterIndexValue {
    pub fn load(
        &self,
        model: &mut pywr_core::model::Model,
        tables: &LoadedTableCollection,
        data_path: Option<&Path>,
    ) -> Result<IndexParameterIndex, SchemaError> {
        match self {
            Self::Reference(name) => {
                // This should be an existing parameter
                Ok(model.get_index_parameter_index_by_name(name)?)
            }
            Self::Inline(parameter) => {
                // Inline parameter needs to be added
                match parameter.add_to_model(model, tables, data_path)? {
                    ParameterType::Index(idx) => Ok(idx),
                    ParameterType::Parameter(_) => Err(SchemaError::UnexpectedParameterType(format!(
                        "Found float parameter of type '{}' with name '{}' where an index parameter was expected.",
                        parameter.ty(),
                        parameter.name(),
                    ))),
                            ParameterType::Multi(_) => Err(SchemaError::UnexpectedParameterType(format!(
                        "Found an inline definition of a multi valued parameter of type '{}' with name '{}' where an index parameter was expected. Multi valued parameters cannot be defined inline.",
                        parameter.ty(),
                        parameter.name(),
                    ))),
                }
            }
        }
    }
}

/// A potentially dynamic floating-point (f64) value
///
/// This value can be a constant (literal or otherwise) or a dynamic value provided
/// by another parameter.
#[derive(serde::Deserialize, serde::Serialize, Debug, Clone)]
#[serde(untagged)]
pub enum DynamicFloatValue {
    Constant(ConstantValue<f64>),
    Dynamic(MetricFloatValue),
}

impl Default for DynamicFloatValue {
    fn default() -> Self {
        Self::Constant(ConstantValue::default())
    }
}

impl DynamicFloatValue {
    pub fn from_f64(v: f64) -> Self {
        Self::Constant(ConstantValue::Literal(v))
    }

    pub fn load(
        &self,
        model: &mut pywr_core::model::Model,
        tables: &LoadedTableCollection,
        data_path: Option<&Path>,
    ) -> Result<Metric, SchemaError> {
        let parameter_ref = match self {
            DynamicFloatValue::Constant(v) => Metric::Constant(v.load(tables)?),
            DynamicFloatValue::Dynamic(v) => v.load(model, tables, data_path)?,
        };
        Ok(parameter_ref)
    }
}

impl TryFromV1Parameter<ParameterValueV1> for DynamicFloatValue {
    type Error = ConversionError;

    fn try_from_v1_parameter(
        v1: ParameterValueV1,
        parent_node: Option<&str>,
        unnamed_count: &mut usize,
    ) -> Result<Self, Self::Error> {
        let p = match v1 {
            ParameterValueV1::Constant(v) => Self::Constant(ConstantValue::Literal(v)),
            ParameterValueV1::Reference(p_name) => Self::Dynamic(MetricFloatValue::Parameter {
                name: p_name,
                key: None,
            }),
            ParameterValueV1::Table(tbl) => Self::Constant(ConstantValue::Table(tbl.try_into()?)),
            ParameterValueV1::Inline(param) => Self::Dynamic(MetricFloatValue::InlineParameter {
                definition: Box::new((*param).try_into_v2_parameter(parent_node, unnamed_count)?),
            }),
        };
        Ok(p)
    }
}

/// A potentially dynamic integer (usize) value
///
/// This value can be a constant (literal or otherwise) or a dynamic value provided
/// by another parameter.
#[derive(serde::Deserialize, serde::Serialize, Debug, Clone)]
#[serde(untagged)]
pub enum DynamicIndexValue {
    Constant(ConstantValue<usize>),
    Dynamic(ParameterIndexValue),
}

impl DynamicIndexValue {
    pub fn from_usize(v: usize) -> Self {
        Self::Constant(ConstantValue::Literal(v))
    }

    ///
    pub fn load(
        &self,
        model: &mut pywr_core::model::Model,
        tables: &LoadedTableCollection,
        data_path: Option<&Path>,
    ) -> Result<IndexValue, SchemaError> {
        let parameter_ref = match self {
            DynamicIndexValue::Constant(v) => IndexValue::Constant(v.load(tables)?),
            DynamicIndexValue::Dynamic(v) => IndexValue::Dynamic(v.load(model, tables, data_path)?),
        };
        Ok(parameter_ref)
    }
}

impl TryFromV1Parameter<ParameterValueV1> for DynamicIndexValue {
    type Error = ConversionError;

    fn try_from_v1_parameter(
        v1: ParameterValueV1,
        parent_node: Option<&str>,
        unnamed_count: &mut usize,
    ) -> Result<Self, Self::Error> {
        let p = match v1 {
            // There was no such thing as s constant index in Pywr v1
            // TODO this could print a warning and do a cast to usize instead.
            ParameterValueV1::Constant(_) => return Err(ConversionError::FloatToIndex),
            ParameterValueV1::Reference(p_name) => Self::Dynamic(ParameterIndexValue::Reference(p_name)),
            ParameterValueV1::Table(tbl) => Self::Constant(ConstantValue::Table(tbl.try_into()?)),
            ParameterValueV1::Inline(param) => Self::Dynamic(ParameterIndexValue::Inline(Box::new(
                (*param).try_into_v2_parameter(parent_node, unnamed_count)?,
            ))),
        };
        Ok(p)
    }
}

/// An non-variable vector of constant floating-point (f64) values
///
/// This value can be a literal vector of floats or an external reference to an input table.
#[derive(serde::Deserialize, serde::Serialize, Debug, Clone)]
#[serde(untagged)]
pub enum ConstantFloatVec {
    Literal(Vec<f64>),
    Table(TableDataRef),
    External(ExternalDataRef),
}

impl ConstantFloatVec {
    /// Return the value loading from a table if required.
    pub fn load(&self, tables: &LoadedTableCollection) -> Result<Vec<f64>, SchemaError> {
        match self {
            Self::Literal(v) => Ok(v.clone()),
            Self::Table(tbl_ref) => Ok(tables.get_vec_f64(tbl_ref)?.clone()),
            Self::External(_) => todo!("Load the float vector from the external source!"),
        }
    }
}

#[derive(serde::Deserialize, serde::Serialize, Debug, Clone)]
pub struct ExternalDataRef {
    url: PathBuf,
    column: Option<TableIndex>,
    index: Option<TableIndex>,
}

impl TryFrom<ExternalDataRefV1> for ExternalDataRef {
    type Error = ConversionError;
    fn try_from(v1: ExternalDataRefV1) -> Result<Self, Self::Error> {
        let column = match v1.column {
            None => None,
            Some(c) => Some(c.try_into()?),
        };
        let index = match v1.index {
            None => None,
            Some(i) => Some(i.try_into()?),
        };
        Ok(Self {
            url: v1.url,
            column,
            index,
        })
    }
}

#[derive(serde::Deserialize, serde::Serialize, Debug, Clone)]
#[serde(untagged)]
pub enum TableIndex {
    Single(String),
    Multi(Vec<String>),
}

impl TryFrom<TableIndexV1> for TableIndex {
    type Error = ConversionError;

    fn try_from(v1: TableIndexV1) -> Result<Self, Self::Error> {
        match v1 {
            TableIndexV1::Single(s) => match s {
                TableIndexEntryV1::Name(s) => Ok(TableIndex::Single(s)),
                TableIndexEntryV1::Index(_) => Err(ConversionError::IntegerTableIndicesNotSupported),
            },
            TableIndexV1::Multi(s) => {
                let names = s
                    .into_iter()
                    .map(|e| match e {
                        TableIndexEntryV1::Name(s) => Ok(s),
                        TableIndexEntryV1::Index(_) => Err(ConversionError::IntegerTableIndicesNotSupported),
                    })
                    .collect::<Result<Vec<_>, _>>()?;
                Ok(Self::Multi(names))
            }
        }
    }
}

pub enum DynamicFloatValueType<'a> {
    Single(&'a DynamicFloatValue),
    List(&'a Vec<DynamicFloatValue>),
}

impl<'a> From<&'a DynamicFloatValue> for DynamicFloatValueType<'a> {
    fn from(v: &'a DynamicFloatValue) -> Self {
        Self::Single(v)
    }
}

impl<'a> From<&'a Vec<DynamicFloatValue>> for DynamicFloatValueType<'a> {
    fn from(v: &'a Vec<DynamicFloatValue>) -> Self {
        Self::List(v)
    }
}

#[cfg(test)]
mod tests {
    use crate::parameters::Parameter;
    use std::fs;
    use std::path::PathBuf;

    /// Test all of the documentation examples successfully deserialize.
    #[test]
    fn test_doc_examples() {
        let mut doc_examples = PathBuf::from(env!("CARGO_MANIFEST_DIR"));
        doc_examples.push("src/parameters/doc_examples");

        for entry in fs::read_dir(doc_examples).unwrap() {
            let p = entry.unwrap().path();
            if p.is_file() {
                let data = fs::read_to_string(p).unwrap();
                let _: Parameter = serde_json::from_str(&data).unwrap();
            }
        }
    }
}<|MERGE_RESOLUTION|>--- conflicted
+++ resolved
@@ -165,12 +165,9 @@
     Delay(DelayParameter),
     Division(DivisionParameter),
     Offset(OffsetParameter),
-<<<<<<< HEAD
-    RbfProfile(RbfProfileParameter),
-=======
     DiscountFactor(DiscountFactorParameter),
     Interpolated(InterpolatedParameter),
->>>>>>> d3dca156
+    RbfProfile(RbfProfileParameter),
 }
 
 impl Parameter {
@@ -199,12 +196,9 @@
             Self::Division(p) => p.meta.name.as_str(),
             Self::Delay(p) => p.meta.name.as_str(),
             Self::Offset(p) => p.meta.name.as_str(),
-<<<<<<< HEAD
-            Self::RbfProfile(p) => p.meta.name.as_str(),
-=======
             Self::DiscountFactor(p) => p.meta.name.as_str(),
             Self::Interpolated(p) => p.meta.name.as_str(),
->>>>>>> d3dca156
+            Self::RbfProfile(p) => p.meta.name.as_str(),
         }
     }
 
@@ -235,12 +229,9 @@
             Self::Delay(p) => p.node_references(),
             Self::Division(p) => p.node_references(),
             Self::Offset(p) => p.node_references(),
-<<<<<<< HEAD
-            Self::RbfProfile(p) => p.node_references(),
-=======
             Self::DiscountFactor(p) => p.node_references(),
             Self::Interpolated(p) => p.node_references(),
->>>>>>> d3dca156
+            Self::RbfProfile(p) => p.node_references(),
         }
     }
 
@@ -288,12 +279,9 @@
             Self::Delay(_) => "Delay",
             Self::Division(_) => "Division",
             Self::Offset(_) => "Offset",
-<<<<<<< HEAD
-            Self::RbfProfile(_) => "RbfProfile",
-=======
             Self::DiscountFactor(_) => "DiscountFactor",
             Self::Interpolated(_) => "Interpolated",
->>>>>>> d3dca156
+            Self::RbfProfile(_) => "RbfProfile",
         }
     }
 
@@ -329,12 +317,9 @@
             Self::Delay(p) => ParameterType::Parameter(p.add_to_model(model, tables, data_path)?),
             Self::Division(p) => ParameterType::Parameter(p.add_to_model(model, tables, data_path)?),
             Self::Offset(p) => ParameterType::Parameter(p.add_to_model(model, tables, data_path)?),
-<<<<<<< HEAD
-            Self::RbfProfile(p) => ParameterType::Parameter(p.add_to_model(model)?),
-=======
             Self::DiscountFactor(p) => ParameterType::Parameter(p.add_to_model(model, tables, data_path)?),
             Self::Interpolated(p) => ParameterType::Parameter(p.add_to_model(model, tables, data_path)?),
->>>>>>> d3dca156
+            Self::RbfProfile(p) => ParameterType::Parameter(p.add_to_model(model)?),
         };
 
         Ok(ty)
