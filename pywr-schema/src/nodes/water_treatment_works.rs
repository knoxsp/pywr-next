--- conflicted
+++ resolved
@@ -39,11 +39,7 @@
 /// ```
 ///
 )]
-<<<<<<< HEAD
-#[derive(serde::Deserialize, serde::Serialize, Clone, Default, Debug)]
-=======
-#[derive(serde::Deserialize, serde::Serialize, Clone, Default, PywrNode)]
->>>>>>> bae057c4
+#[derive(serde::Deserialize, serde::Serialize, Clone, Default, Debug, PywrNode)]
 pub struct WaterTreatmentWorks {
     /// Node metadata
     #[serde(flatten)]
