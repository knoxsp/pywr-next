--- conflicted
+++ resolved
@@ -3,7 +3,6 @@
 use crate::nodes::core::StorageInitialVolume;
 use crate::nodes::{NodeAttribute, NodeMeta};
 use crate::parameters::{DynamicFloatValue, TryIntoV2Parameter};
-use crate::timeseries::LoadedTimeseriesCollection;
 use pywr_core::derived_metric::DerivedMetric;
 use pywr_core::metric::MetricF64;
 use pywr_core::node::ConstraintValue;
@@ -39,72 +38,19 @@
 impl MonthlyVirtualStorageNode {
     const DEFAULT_ATTRIBUTE: NodeAttribute = NodeAttribute::Volume;
 
-<<<<<<< HEAD
     pub fn add_to_model(&self, network: &mut pywr_core::network::Network, args: &LoadArgs) -> Result<(), SchemaError> {
         let cost = match &self.cost {
             Some(v) => v.load(network, args)?.into(),
-=======
-    pub fn add_to_model(
-        &self,
-        network: &mut pywr_core::network::Network,
-        schema: &crate::model::PywrNetwork,
-        domain: &ModelDomain,
-        tables: &LoadedTableCollection,
-        data_path: Option<&Path>,
-        inter_network_transfers: &[PywrMultiNetworkTransfer],
-        timeseries: &LoadedTimeseriesCollection,
-    ) -> Result<(), SchemaError> {
-        let cost = match &self.cost {
-            Some(v) => v
-                .load(
-                    network,
-                    schema,
-                    domain,
-                    tables,
-                    data_path,
-                    inter_network_transfers,
-                    timeseries,
-                )?
-                .into(),
->>>>>>> 7a0a969f
             None => ConstraintValue::Scalar(0.0),
         };
 
         let min_volume = match &self.min_volume {
-<<<<<<< HEAD
             Some(v) => v.load(network, args)?.into(),
-=======
-            Some(v) => v
-                .load(
-                    network,
-                    schema,
-                    domain,
-                    tables,
-                    data_path,
-                    inter_network_transfers,
-                    timeseries,
-                )?
-                .into(),
->>>>>>> 7a0a969f
             None => ConstraintValue::Scalar(0.0),
         };
 
         let max_volume = match &self.max_volume {
-<<<<<<< HEAD
             Some(v) => v.load(network, args)?.into(),
-=======
-            Some(v) => v
-                .load(
-                    network,
-                    schema,
-                    domain,
-                    tables,
-                    data_path,
-                    inter_network_transfers,
-                    timeseries,
-                )?
-                .into(),
->>>>>>> 7a0a969f
             None => ConstraintValue::None,
         };
 
