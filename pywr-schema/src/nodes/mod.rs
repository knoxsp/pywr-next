--- conflicted
+++ resolved
@@ -13,6 +13,7 @@
 
 use crate::data_tables::LoadedTableCollection;
 use crate::error::{ConversionError, SchemaError};
+use crate::model::PywrNetwork;
 pub use crate::nodes::core::{
     AggregatedNode, AggregatedStorageNode, CatchmentNode, InputNode, LinkNode, OutputNode, StorageNode,
 };
@@ -125,11 +126,11 @@
     }
 
     /// Create the next default name without duplicating an existing name in the model.
-    pub fn next_default_name_for_model(mut self, model: &PywrModel) -> Self {
+    pub fn next_default_name_for_model(mut self, network: &PywrNetwork) -> Self {
         let mut num = 1;
         loop {
             let name = format!("{}-{}", self.ty.to_string(), num);
-            if model.get_node_by_name(&name).is_none() {
+            if network.get_node_by_name(&name).is_none() {
                 // No node with this name found!
                 self.name = Some(name);
                 break;
@@ -319,45 +320,24 @@
         data_path: Option<&Path>,
     ) -> Result<(), SchemaError> {
         match self {
-<<<<<<< HEAD
-            CoreNode::Input(n) => n.add_to_model(network),
-            CoreNode::Link(n) => n.add_to_model(network),
-            CoreNode::Output(n) => n.add_to_model(network),
-            CoreNode::Storage(n) => n.add_to_model(network, domain, tables, data_path),
-            CoreNode::Catchment(n) => n.add_to_model(network),
-            CoreNode::RiverGauge(n) => n.add_to_model(network),
-            CoreNode::LossLink(n) => n.add_to_model(network),
-            CoreNode::River(n) => n.add_to_model(network),
-            CoreNode::RiverSplitWithGauge(n) => n.add_to_model(network),
-            CoreNode::WaterTreatmentWorks(n) => n.add_to_model(network),
-            CoreNode::Aggregated(n) => n.add_to_model(network),
-            CoreNode::AggregatedStorage(n) => n.add_to_model(network),
-            CoreNode::VirtualStorage(n) => n.add_to_model(network, domain, tables, data_path),
-            CoreNode::AnnualVirtualStorage(n) => n.add_to_model(network, domain, tables, data_path),
-            CoreNode::PiecewiseLink(n) => n.add_to_model(network),
-            CoreNode::PiecewiseStorage(n) => n.add_to_model(network, domain, tables, data_path),
-            CoreNode::Delay(n) => n.add_to_model(network),
-            CoreNode::MonthlyVirtualStorage(n) => n.add_to_model(network, domain, tables, data_path),
-=======
-            Node::Input(n) => n.add_to_model(model),
-            Node::Link(n) => n.add_to_model(model),
-            Node::Output(n) => n.add_to_model(model),
-            Node::Storage(n) => n.add_to_model(model, tables, data_path),
-            Node::Catchment(n) => n.add_to_model(model),
-            Node::RiverGauge(n) => n.add_to_model(model),
-            Node::LossLink(n) => n.add_to_model(model),
-            Node::River(n) => n.add_to_model(model),
-            Node::RiverSplitWithGauge(n) => n.add_to_model(model),
-            Node::WaterTreatmentWorks(n) => n.add_to_model(model),
-            Node::Aggregated(n) => n.add_to_model(model),
-            Node::AggregatedStorage(n) => n.add_to_model(model),
-            Node::VirtualStorage(n) => n.add_to_model(model, tables, data_path),
-            Node::AnnualVirtualStorage(n) => n.add_to_model(model, tables, data_path),
-            Node::PiecewiseLink(n) => n.add_to_model(model),
-            Node::PiecewiseStorage(n) => n.add_to_model(model, tables, data_path),
-            Node::Delay(n) => n.add_to_model(model),
-            Node::MonthlyVirtualStorage(n) => n.add_to_model(model, tables, data_path),
->>>>>>> 25e32b45
+            Node::Input(n) => n.add_to_model(network),
+            Node::Link(n) => n.add_to_model(network),
+            Node::Output(n) => n.add_to_model(network),
+            Node::Storage(n) => n.add_to_model(network, domain, tables, data_path),
+            Node::Catchment(n) => n.add_to_model(network),
+            Node::RiverGauge(n) => n.add_to_model(network),
+            Node::LossLink(n) => n.add_to_model(network),
+            Node::River(n) => n.add_to_model(network),
+            Node::RiverSplitWithGauge(n) => n.add_to_model(network),
+            Node::WaterTreatmentWorks(n) => n.add_to_model(network),
+            Node::Aggregated(n) => n.add_to_model(network),
+            Node::AggregatedStorage(n) => n.add_to_model(network),
+            Node::VirtualStorage(n) => n.add_to_model(network, domain, tables, data_path),
+            Node::AnnualVirtualStorage(n) => n.add_to_model(network, domain, tables, data_path),
+            Node::PiecewiseLink(n) => n.add_to_model(network),
+            Node::PiecewiseStorage(n) => n.add_to_model(network, domain, tables, data_path),
+            Node::Delay(n) => n.add_to_model(network),
+            Node::MonthlyVirtualStorage(n) => n.add_to_model(network, domain, tables, data_path),
         }
     }
 
@@ -369,45 +349,24 @@
         data_path: Option<&Path>,
     ) -> Result<(), SchemaError> {
         match self {
-<<<<<<< HEAD
-            CoreNode::Input(n) => n.set_constraints(network, domain, tables, data_path),
-            CoreNode::Link(n) => n.set_constraints(network, domain, tables, data_path),
-            CoreNode::Output(n) => n.set_constraints(network, domain, tables, data_path),
-            CoreNode::Storage(n) => n.set_constraints(network, domain, tables, data_path),
-            CoreNode::Catchment(n) => n.set_constraints(network, domain, tables, data_path),
-            CoreNode::RiverGauge(n) => n.set_constraints(network, domain, tables, data_path),
-            CoreNode::LossLink(n) => n.set_constraints(network, domain, tables, data_path),
-            CoreNode::River(_) => Ok(()), // No constraints on river node
-            CoreNode::RiverSplitWithGauge(n) => n.set_constraints(network, domain, tables, data_path),
-            CoreNode::WaterTreatmentWorks(n) => n.set_constraints(network, domain, tables, data_path),
-            CoreNode::Aggregated(n) => n.set_constraints(network, domain, tables, data_path),
-            CoreNode::AggregatedStorage(_) => Ok(()), // No constraints on aggregated storage nodes.
-            CoreNode::VirtualStorage(_) => Ok(()),    // TODO
-            CoreNode::AnnualVirtualStorage(_) => Ok(()), // TODO
-            CoreNode::PiecewiseLink(n) => n.set_constraints(network, domain, tables, data_path),
-            CoreNode::PiecewiseStorage(n) => n.set_constraints(network, domain, tables, data_path),
-            CoreNode::Delay(n) => n.set_constraints(network, tables),
-            CoreNode::MonthlyVirtualStorage(_) => Ok(()), // TODO
-=======
-            Node::Input(n) => n.set_constraints(model, tables, data_path),
-            Node::Link(n) => n.set_constraints(model, tables, data_path),
-            Node::Output(n) => n.set_constraints(model, tables, data_path),
-            Node::Storage(n) => n.set_constraints(model, tables, data_path),
-            Node::Catchment(n) => n.set_constraints(model, tables, data_path),
-            Node::RiverGauge(n) => n.set_constraints(model, tables, data_path),
-            Node::LossLink(n) => n.set_constraints(model, tables, data_path),
+            Node::Input(n) => n.set_constraints(network, domain, tables, data_path),
+            Node::Link(n) => n.set_constraints(network, domain, tables, data_path),
+            Node::Output(n) => n.set_constraints(network, domain, tables, data_path),
+            Node::Storage(n) => n.set_constraints(network, domain, tables, data_path),
+            Node::Catchment(n) => n.set_constraints(network, domain, tables, data_path),
+            Node::RiverGauge(n) => n.set_constraints(network, domain, tables, data_path),
+            Node::LossLink(n) => n.set_constraints(network, domain, tables, data_path),
             Node::River(_) => Ok(()), // No constraints on river node
-            Node::RiverSplitWithGauge(n) => n.set_constraints(model, tables, data_path),
-            Node::WaterTreatmentWorks(n) => n.set_constraints(model, tables, data_path),
-            Node::Aggregated(n) => n.set_constraints(model, tables, data_path),
+            Node::RiverSplitWithGauge(n) => n.set_constraints(network, domain, tables, data_path),
+            Node::WaterTreatmentWorks(n) => n.set_constraints(network, domain, tables, data_path),
+            Node::Aggregated(n) => n.set_constraints(network, domain, tables, data_path),
             Node::AggregatedStorage(_) => Ok(()), // No constraints on aggregated storage nodes.
             Node::VirtualStorage(_) => Ok(()),    // TODO
             Node::AnnualVirtualStorage(_) => Ok(()), // TODO
-            Node::PiecewiseLink(n) => n.set_constraints(model, tables, data_path),
-            Node::PiecewiseStorage(n) => n.set_constraints(model, tables, data_path),
-            Node::Delay(n) => n.set_constraints(model, tables),
+            Node::PiecewiseLink(n) => n.set_constraints(network, domain, tables, data_path),
+            Node::PiecewiseStorage(n) => n.set_constraints(network, domain, tables, data_path),
+            Node::Delay(n) => n.set_constraints(network, tables),
             Node::MonthlyVirtualStorage(_) => Ok(()), // TODO
->>>>>>> 25e32b45
         }
     }
 
@@ -448,117 +407,6 @@
             Node::RiverSplitWithGauge(n) => n.output_connectors(slot),
             Node::WaterTreatmentWorks(n) => n.output_connectors(),
             // TODO output_connectors should not exist for these aggregated & virtual nodes
-<<<<<<< HEAD
-            CoreNode::Aggregated(n) => n.output_connectors(),
-            CoreNode::AggregatedStorage(n) => n.output_connectors(),
-            CoreNode::VirtualStorage(n) => n.output_connectors(),
-            CoreNode::AnnualVirtualStorage(n) => n.output_connectors(),
-            CoreNode::MonthlyVirtualStorage(n) => n.output_connectors(),
-            CoreNode::PiecewiseLink(n) => n.output_connectors(),
-            CoreNode::PiecewiseStorage(n) => n.output_connectors(),
-            CoreNode::Delay(n) => n.output_connectors(),
-        }
-    }
-
-    /// Returns the default metric for this node.
-    pub fn default_metric(&self, network: &pywr_core::network::Network) -> Result<Metric, SchemaError> {
-        match self {
-            CoreNode::Input(n) => n.default_metric(network),
-            CoreNode::Link(n) => n.default_metric(network),
-            CoreNode::Output(n) => n.default_metric(network),
-            CoreNode::Storage(n) => n.default_metric(network),
-            CoreNode::Catchment(n) => n.default_metric(network),
-            CoreNode::RiverGauge(n) => n.default_metric(network),
-            CoreNode::LossLink(n) => n.default_metric(network),
-            CoreNode::River(n) => n.default_metric(network),
-            CoreNode::RiverSplitWithGauge(n) => n.default_metric(network),
-            CoreNode::WaterTreatmentWorks(n) => n.default_metric(network),
-            CoreNode::Aggregated(n) => n.default_metric(network),
-            CoreNode::AggregatedStorage(n) => n.default_metric(network),
-            CoreNode::VirtualStorage(n) => n.default_metric(network),
-            CoreNode::AnnualVirtualStorage(n) => n.default_metric(network),
-            CoreNode::MonthlyVirtualStorage(n) => n.default_metric(network),
-            CoreNode::PiecewiseLink(n) => n.default_metric(network),
-            CoreNode::Delay(n) => n.default_metric(network),
-            CoreNode::PiecewiseStorage(n) => n.default_metric(network),
-        }
-    }
-}
-
-#[derive(serde::Deserialize, serde::Serialize, Clone)]
-#[serde(untagged)]
-pub enum Node {
-    Core(CoreNode),
-    Custom(CustomNode),
-}
-
-impl Node {
-    pub fn name(&self) -> &str {
-        match self {
-            Node::Core(n) => n.name(),
-            Node::Custom(n) => n.meta.name.as_str(),
-        }
-    }
-
-    pub fn position(&self) -> Option<&NodePosition> {
-        match self {
-            Node::Core(n) => n.position(),
-            Node::Custom(n) => n.meta.position.as_ref(),
-        }
-    }
-
-    pub fn node_type(&self) -> &str {
-        match self {
-            Node::Core(n) => n.node_type(),
-            Node::Custom(n) => n.ty.as_str(),
-        }
-    }
-
-    pub fn parameters(&self) -> HashMap<&str, &DynamicFloatValue> {
-        match self {
-            Node::Core(n) => n.parameters(),
-            Node::Custom(_) => HashMap::new(),
-        }
-    }
-
-    pub fn add_to_model(
-        &self,
-        network: &mut pywr_core::network::Network,
-        domain: &ModelDomain,
-        tables: &LoadedTableCollection,
-        data_path: Option<&Path>,
-    ) -> Result<(), SchemaError> {
-        match self {
-            Node::Core(n) => n.add_to_model(network, domain, tables, data_path),
-            Node::Custom(n) => panic!("TODO custom nodes not yet supported: {}", n.meta.name.as_str()),
-        }
-    }
-
-    pub fn set_constraints(
-        &self,
-        network: &mut pywr_core::network::Network,
-        domain: &ModelDomain,
-        tables: &LoadedTableCollection,
-        data_path: Option<&Path>,
-    ) -> Result<(), SchemaError> {
-        match self {
-            Node::Core(n) => n.set_constraints(network, domain, tables, data_path),
-            Node::Custom(n) => panic!("TODO custom nodes not yet supported: {}", n.meta.name.as_str()),
-        }
-    }
-
-    pub fn input_connectors(&self) -> Vec<(&str, Option<String>)> {
-        match self {
-            Node::Core(n) => n.input_connectors(),
-            Node::Custom(n) => panic!("TODO custom nodes not yet supported: {}", n.meta.name.as_str()),
-        }
-    }
-
-    pub fn output_connectors(&self, slot: Option<&str>) -> Vec<(&str, Option<String>)> {
-        match self {
-            Node::Core(n) => n.output_connectors(slot),
-            Node::Custom(n) => panic!("TODO custom nodes not yet supported: {}", n.meta.name.as_str()),
-=======
             Node::Aggregated(n) => n.output_connectors(),
             Node::AggregatedStorage(n) => n.output_connectors(),
             Node::VirtualStorage(n) => n.output_connectors(),
@@ -567,36 +415,30 @@
             Node::PiecewiseLink(n) => n.output_connectors(),
             Node::PiecewiseStorage(n) => n.output_connectors(),
             Node::Delay(n) => n.output_connectors(),
->>>>>>> 25e32b45
         }
     }
 
     /// Returns the default metric for this node.
     pub fn default_metric(&self, network: &pywr_core::network::Network) -> Result<Metric, SchemaError> {
         match self {
-<<<<<<< HEAD
-            Node::Core(n) => n.default_metric(network),
-            Node::Custom(n) => panic!("TODO custom nodes not yet supported: {}", n.meta.name.as_str()),
-=======
-            Node::Input(n) => n.default_metric(model),
-            Node::Link(n) => n.default_metric(model),
-            Node::Output(n) => n.default_metric(model),
-            Node::Storage(n) => n.default_metric(model),
-            Node::Catchment(n) => n.default_metric(model),
-            Node::RiverGauge(n) => n.default_metric(model),
-            Node::LossLink(n) => n.default_metric(model),
-            Node::River(n) => n.default_metric(model),
-            Node::RiverSplitWithGauge(n) => n.default_metric(model),
-            Node::WaterTreatmentWorks(n) => n.default_metric(model),
-            Node::Aggregated(n) => n.default_metric(model),
-            Node::AggregatedStorage(n) => n.default_metric(model),
-            Node::VirtualStorage(n) => n.default_metric(model),
-            Node::AnnualVirtualStorage(n) => n.default_metric(model),
-            Node::MonthlyVirtualStorage(n) => n.default_metric(model),
-            Node::PiecewiseLink(n) => n.default_metric(model),
-            Node::Delay(n) => n.default_metric(model),
-            Node::PiecewiseStorage(n) => n.default_metric(model),
->>>>>>> 25e32b45
+            Node::Input(n) => n.default_metric(network),
+            Node::Link(n) => n.default_metric(network),
+            Node::Output(n) => n.default_metric(network),
+            Node::Storage(n) => n.default_metric(network),
+            Node::Catchment(n) => n.default_metric(network),
+            Node::RiverGauge(n) => n.default_metric(network),
+            Node::LossLink(n) => n.default_metric(network),
+            Node::River(n) => n.default_metric(network),
+            Node::RiverSplitWithGauge(n) => n.default_metric(network),
+            Node::WaterTreatmentWorks(n) => n.default_metric(network),
+            Node::Aggregated(n) => n.default_metric(network),
+            Node::AggregatedStorage(n) => n.default_metric(network),
+            Node::VirtualStorage(n) => n.default_metric(network),
+            Node::AnnualVirtualStorage(n) => n.default_metric(network),
+            Node::MonthlyVirtualStorage(n) => n.default_metric(network),
+            Node::PiecewiseLink(n) => n.default_metric(network),
+            Node::Delay(n) => n.default_metric(network),
+            Node::PiecewiseStorage(n) => n.default_metric(network),
         }
     }
 }
