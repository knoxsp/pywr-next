use crate::error::{ConversionError, SchemaError};
use crate::model::LoadArgs;
use crate::nodes::{NodeAttribute, NodeMeta};
use crate::parameters::{DynamicFloatValue, TryIntoV2Parameter};
use crate::timeseries::LoadedTimeseriesCollection;
use pywr_core::derived_metric::DerivedMetric;
use pywr_core::metric::MetricF64;
use pywr_core::node::{ConstraintValue, StorageInitialVolume as CoreStorageInitialVolume};
use pywr_schema_macros::PywrNode;
use pywr_v1_schema::nodes::{
    AggregatedNode as AggregatedNodeV1, AggregatedStorageNode as AggregatedStorageNodeV1,
    CatchmentNode as CatchmentNodeV1, InputNode as InputNodeV1, LinkNode as LinkNodeV1, OutputNode as OutputNodeV1,
    ReservoirNode as ReservoirNodeV1, StorageNode as StorageNodeV1,
};
use std::collections::HashMap;

#[derive(serde::Deserialize, serde::Serialize, Clone, Default, Debug, PywrNode)]
pub struct InputNode {
    #[serde(flatten)]
    pub meta: NodeMeta,
    pub max_flow: Option<DynamicFloatValue>,
    pub min_flow: Option<DynamicFloatValue>,
    pub cost: Option<DynamicFloatValue>,
}

impl InputNode {
    pub const DEFAULT_ATTRIBUTE: NodeAttribute = NodeAttribute::Outflow;

    pub fn add_to_model(&self, network: &mut pywr_core::network::Network) -> Result<(), SchemaError> {
        network.add_input_node(self.meta.name.as_str(), None)?;
        Ok(())
    }

    pub fn set_constraints(
        &self,
        network: &mut pywr_core::network::Network,
<<<<<<< HEAD
        args: &LoadArgs,
    ) -> Result<(), SchemaError> {
        if let Some(cost) = &self.cost {
            let value = cost.load(network, args)?;
=======
        schema: &crate::model::PywrNetwork,
        domain: &ModelDomain,
        tables: &LoadedTableCollection,
        data_path: Option<&Path>,
        inter_network_transfers: &[PywrMultiNetworkTransfer],
        timeseries: &LoadedTimeseriesCollection,
    ) -> Result<(), SchemaError> {
        if let Some(cost) = &self.cost {
            let value = cost.load(
                network,
                schema,
                domain,
                tables,
                data_path,
                inter_network_transfers,
                timeseries,
            )?;
>>>>>>> 7a0a969f
            network.set_node_cost(self.meta.name.as_str(), None, value.into())?;
        }

        if let Some(max_flow) = &self.max_flow {
<<<<<<< HEAD
            let value = max_flow.load(network, args)?;
=======
            let value = max_flow.load(
                network,
                schema,
                domain,
                tables,
                data_path,
                inter_network_transfers,
                timeseries,
            )?;
>>>>>>> 7a0a969f
            network.set_node_max_flow(self.meta.name.as_str(), None, value.into())?;
        }

        if let Some(min_flow) = &self.min_flow {
<<<<<<< HEAD
            let value = min_flow.load(network, args)?;
=======
            let value = min_flow.load(
                network,
                schema,
                domain,
                tables,
                data_path,
                inter_network_transfers,
                timeseries,
            )?;
>>>>>>> 7a0a969f
            network.set_node_min_flow(self.meta.name.as_str(), None, value.into())?;
        }

        Ok(())
    }

    pub fn input_connectors(&self) -> Vec<(&str, Option<String>)> {
        vec![(self.meta.name.as_str(), None)]
    }
    pub fn output_connectors(&self) -> Vec<(&str, Option<String>)> {
        vec![(self.meta.name.as_str(), None)]
    }

    pub fn create_metric(
        &self,
        network: &pywr_core::network::Network,
        attribute: Option<NodeAttribute>,
    ) -> Result<MetricF64, SchemaError> {
        // Use the default attribute if none is specified
        let attr = attribute.unwrap_or(Self::DEFAULT_ATTRIBUTE);

        let idx = network.get_node_index_by_name(self.meta.name.as_str(), None)?;

        let metric = match attr {
            NodeAttribute::Outflow => MetricF64::NodeOutFlow(idx),
            _ => {
                return Err(SchemaError::NodeAttributeNotSupported {
                    ty: "InputNode".to_string(),
                    name: self.meta.name.clone(),
                    attr,
                })
            }
        };

        Ok(metric)
    }
}

impl TryFrom<InputNodeV1> for InputNode {
    type Error = ConversionError;

    fn try_from(v1: InputNodeV1) -> Result<Self, Self::Error> {
        let meta: NodeMeta = v1.meta.into();
        let mut unnamed_count = 0;

        let max_flow = v1
            .max_flow
            .map(|v| v.try_into_v2_parameter(Some(&meta.name), &mut unnamed_count))
            .transpose()?;

        let min_flow = v1
            .min_flow
            .map(|v| v.try_into_v2_parameter(Some(&meta.name), &mut unnamed_count))
            .transpose()?;
        let cost = v1
            .cost
            .map(|v| v.try_into_v2_parameter(Some(&meta.name), &mut unnamed_count))
            .transpose()?;

        let n = Self {
            meta,
            max_flow,
            min_flow,
            cost,
        };
        Ok(n)
    }
}

#[derive(serde::Deserialize, serde::Serialize, Clone, Default, Debug, PywrNode)]
pub struct LinkNode {
    #[serde(flatten)]
    pub meta: NodeMeta,
    pub max_flow: Option<DynamicFloatValue>,
    pub min_flow: Option<DynamicFloatValue>,
    pub cost: Option<DynamicFloatValue>,
}

impl LinkNode {
    const DEFAULT_ATTRIBUTE: NodeAttribute = NodeAttribute::Outflow;

    pub fn add_to_model(&self, network: &mut pywr_core::network::Network) -> Result<(), SchemaError> {
        network.add_link_node(self.meta.name.as_str(), None)?;
        Ok(())
    }

    pub fn set_constraints(
        &self,
        network: &mut pywr_core::network::Network,
<<<<<<< HEAD
        args: &LoadArgs,
    ) -> Result<(), SchemaError> {
        if let Some(cost) = &self.cost {
            let value = cost.load(network, args)?;
=======
        schema: &crate::model::PywrNetwork,
        domain: &ModelDomain,
        tables: &LoadedTableCollection,
        data_path: Option<&Path>,
        inter_network_transfers: &[PywrMultiNetworkTransfer],
        timeseries: &LoadedTimeseriesCollection,
    ) -> Result<(), SchemaError> {
        if let Some(cost) = &self.cost {
            let value = cost.load(
                network,
                schema,
                domain,
                tables,
                data_path,
                inter_network_transfers,
                timeseries,
            )?;
>>>>>>> 7a0a969f
            network.set_node_cost(self.meta.name.as_str(), None, value.into())?;
        }

        if let Some(max_flow) = &self.max_flow {
<<<<<<< HEAD
            let value = max_flow.load(network, args)?;
=======
            let value = max_flow.load(
                network,
                schema,
                domain,
                tables,
                data_path,
                inter_network_transfers,
                timeseries,
            )?;
>>>>>>> 7a0a969f
            network.set_node_max_flow(self.meta.name.as_str(), None, value.into())?;
        }

        if let Some(min_flow) = &self.min_flow {
<<<<<<< HEAD
            let value = min_flow.load(network, args)?;
=======
            let value = min_flow.load(
                network,
                schema,
                domain,
                tables,
                data_path,
                inter_network_transfers,
                timeseries,
            )?;
>>>>>>> 7a0a969f
            network.set_node_min_flow(self.meta.name.as_str(), None, value.into())?;
        }

        Ok(())
    }

    pub fn input_connectors(&self) -> Vec<(&str, Option<String>)> {
        vec![(self.meta.name.as_str(), None)]
    }
    pub fn output_connectors(&self) -> Vec<(&str, Option<String>)> {
        vec![(self.meta.name.as_str(), None)]
    }

    pub fn create_metric(
        &self,
        network: &pywr_core::network::Network,
        attribute: Option<NodeAttribute>,
    ) -> Result<MetricF64, SchemaError> {
        // Use the default attribute if none is specified
        let attr = attribute.unwrap_or(Self::DEFAULT_ATTRIBUTE);

        let idx = network.get_node_index_by_name(self.meta.name.as_str(), None)?;

        let metric = match attr {
            NodeAttribute::Outflow => MetricF64::NodeOutFlow(idx),
            NodeAttribute::Inflow => MetricF64::NodeInFlow(idx),
            _ => {
                return Err(SchemaError::NodeAttributeNotSupported {
                    ty: "LinkNode".to_string(),
                    name: self.meta.name.clone(),
                    attr,
                })
            }
        };

        Ok(metric)
    }
}

impl TryFrom<LinkNodeV1> for LinkNode {
    type Error = ConversionError;

    fn try_from(v1: LinkNodeV1) -> Result<Self, Self::Error> {
        let meta: NodeMeta = v1.meta.into();
        let mut unnamed_count = 0;

        let max_flow = v1
            .max_flow
            .map(|v| v.try_into_v2_parameter(Some(&meta.name), &mut unnamed_count))
            .transpose()?;
        let min_flow = v1
            .min_flow
            .map(|v| v.try_into_v2_parameter(Some(&meta.name), &mut unnamed_count))
            .transpose()?;
        let cost = v1
            .cost
            .map(|v| v.try_into_v2_parameter(Some(&meta.name), &mut unnamed_count))
            .transpose()?;

        let n = Self {
            meta,
            max_flow,
            min_flow,
            cost,
        };
        Ok(n)
    }
}

#[derive(serde::Deserialize, serde::Serialize, Clone, Default, Debug, PywrNode)]
pub struct OutputNode {
    #[serde(flatten)]
    pub meta: NodeMeta,
    pub max_flow: Option<DynamicFloatValue>,
    pub min_flow: Option<DynamicFloatValue>,
    pub cost: Option<DynamicFloatValue>,
}

impl OutputNode {
    const DEFAULT_ATTRIBUTE: NodeAttribute = NodeAttribute::Inflow;

    pub fn add_to_model(&self, network: &mut pywr_core::network::Network) -> Result<(), SchemaError> {
        network.add_output_node(self.meta.name.as_str(), None)?;
        Ok(())
    }

    pub fn set_constraints(
        &self,
        network: &mut pywr_core::network::Network,
<<<<<<< HEAD
        args: &LoadArgs,
    ) -> Result<(), SchemaError> {
        if let Some(cost) = &self.cost {
            let value = cost.load(network, args)?;
=======
        schema: &crate::model::PywrNetwork,
        domain: &ModelDomain,
        tables: &LoadedTableCollection,
        data_path: Option<&Path>,
        inter_network_transfers: &[PywrMultiNetworkTransfer],
        timeseries: &LoadedTimeseriesCollection,
    ) -> Result<(), SchemaError> {
        if let Some(cost) = &self.cost {
            let value = cost.load(
                network,
                schema,
                domain,
                tables,
                data_path,
                inter_network_transfers,
                timeseries,
            )?;
>>>>>>> 7a0a969f
            network.set_node_cost(self.meta.name.as_str(), None, value.into())?;
        }

        if let Some(max_flow) = &self.max_flow {
<<<<<<< HEAD
            let value = max_flow.load(network, args)?;
=======
            let value = max_flow.load(
                network,
                schema,
                domain,
                tables,
                data_path,
                inter_network_transfers,
                timeseries,
            )?;
>>>>>>> 7a0a969f
            network.set_node_max_flow(self.meta.name.as_str(), None, value.into())?;
        }

        if let Some(min_flow) = &self.min_flow {
<<<<<<< HEAD
            let value = min_flow.load(network, args)?;
=======
            let value = min_flow.load(
                network,
                schema,
                domain,
                tables,
                data_path,
                inter_network_transfers,
                timeseries,
            )?;
>>>>>>> 7a0a969f
            network.set_node_min_flow(self.meta.name.as_str(), None, value.into())?;
        }

        Ok(())
    }

    pub fn input_connectors(&self) -> Vec<(&str, Option<String>)> {
        vec![(self.meta.name.as_str(), None)]
    }

    pub fn output_connectors(&self) -> Vec<(&str, Option<String>)> {
        vec![(self.meta.name.as_str(), None)]
    }

    pub fn create_metric(
        &self,
        network: &mut pywr_core::network::Network,
        attribute: Option<NodeAttribute>,
    ) -> Result<MetricF64, SchemaError> {
        // Use the default attribute if none is specified
        let attr = attribute.unwrap_or(Self::DEFAULT_ATTRIBUTE);

        let idx = network.get_node_index_by_name(self.meta.name.as_str(), None)?;

        let metric = match attr {
            NodeAttribute::Inflow => MetricF64::NodeInFlow(idx),
            NodeAttribute::Deficit => {
                let dm = DerivedMetric::NodeInFlowDeficit(idx);
                let dm_idx = network.add_derived_metric(dm);
                MetricF64::DerivedMetric(dm_idx)
            }
            _ => {
                return Err(SchemaError::NodeAttributeNotSupported {
                    ty: "OutputNode".to_string(),
                    name: self.meta.name.clone(),
                    attr,
                })
            }
        };

        Ok(metric)
    }
}

impl TryFrom<OutputNodeV1> for OutputNode {
    type Error = ConversionError;

    fn try_from(v1: OutputNodeV1) -> Result<Self, Self::Error> {
        let meta: NodeMeta = v1.meta.into();
        let mut unnamed_count = 0;

        let max_flow = v1
            .max_flow
            .map(|v| v.try_into_v2_parameter(Some(&meta.name), &mut unnamed_count))
            .transpose()?;
        let min_flow = v1
            .min_flow
            .map(|v| v.try_into_v2_parameter(Some(&meta.name), &mut unnamed_count))
            .transpose()?;
        let cost = v1
            .cost
            .map(|v| v.try_into_v2_parameter(Some(&meta.name), &mut unnamed_count))
            .transpose()?;

        let n = Self {
            meta,
            max_flow,
            min_flow,
            cost,
        };
        Ok(n)
    }
}

#[derive(serde::Deserialize, serde::Serialize, Clone, PartialEq, Copy, Debug)]
pub enum StorageInitialVolume {
    Absolute(f64),
    Proportional(f64),
}

impl Default for StorageInitialVolume {
    fn default() -> Self {
        StorageInitialVolume::Proportional(1.0)
    }
}

impl From<StorageInitialVolume> for CoreStorageInitialVolume {
    fn from(v: StorageInitialVolume) -> Self {
        match v {
            StorageInitialVolume::Absolute(v) => CoreStorageInitialVolume::Absolute(v),
            StorageInitialVolume::Proportional(v) => CoreStorageInitialVolume::Proportional(v),
        }
    }
}

#[derive(serde::Deserialize, serde::Serialize, Clone, Default, Debug, PywrNode)]
pub struct StorageNode {
    #[serde(flatten)]
    pub meta: NodeMeta,
    pub max_volume: Option<DynamicFloatValue>,
    pub min_volume: Option<DynamicFloatValue>,
    pub cost: Option<DynamicFloatValue>,
    pub initial_volume: StorageInitialVolume,
}

impl StorageNode {
    const DEFAULT_ATTRIBUTE: NodeAttribute = NodeAttribute::Volume;

<<<<<<< HEAD
    pub fn add_to_model(&self, network: &mut pywr_core::network::Network, args: &LoadArgs) -> Result<(), SchemaError> {
        let min_volume = match &self.min_volume {
            Some(v) => v.load(network, args)?.into(),
=======
    pub fn add_to_model(
        &self,
        network: &mut pywr_core::network::Network,
        schema: &crate::model::PywrNetwork,
        domain: &ModelDomain,
        tables: &LoadedTableCollection,
        data_path: Option<&Path>,
        inter_network_transfers: &[PywrMultiNetworkTransfer],
        timeseries: &LoadedTimeseriesCollection,
    ) -> Result<(), SchemaError> {
        let min_volume = match &self.min_volume {
            Some(v) => v
                .load(
                    network,
                    schema,
                    domain,
                    tables,
                    data_path,
                    inter_network_transfers,
                    timeseries,
                )?
                .into(),
>>>>>>> 7a0a969f
            None => ConstraintValue::Scalar(0.0),
        };

        let max_volume = match &self.max_volume {
<<<<<<< HEAD
            Some(v) => v.load(network, args)?.into(),
=======
            Some(v) => v
                .load(
                    network,
                    schema,
                    domain,
                    tables,
                    data_path,
                    inter_network_transfers,
                    timeseries,
                )?
                .into(),
>>>>>>> 7a0a969f
            None => ConstraintValue::None,
        };

        network.add_storage_node(
            self.meta.name.as_str(),
            None,
            self.initial_volume.into(),
            min_volume,
            max_volume,
        )?;
        Ok(())
    }

    pub fn set_constraints(
        &self,
        network: &mut pywr_core::network::Network,
<<<<<<< HEAD
        args: &LoadArgs,
    ) -> Result<(), SchemaError> {
        if let Some(cost) = &self.cost {
            let value = cost.load(network, args)?;
=======
        schema: &crate::model::PywrNetwork,
        domain: &ModelDomain,
        tables: &LoadedTableCollection,
        data_path: Option<&Path>,
        inter_network_transfers: &[PywrMultiNetworkTransfer],
        timeseries: &LoadedTimeseriesCollection,
    ) -> Result<(), SchemaError> {
        if let Some(cost) = &self.cost {
            let value = cost.load(
                network,
                schema,
                domain,
                tables,
                data_path,
                inter_network_transfers,
                timeseries,
            )?;
>>>>>>> 7a0a969f
            network.set_node_cost(self.meta.name.as_str(), None, value.into())?;
        }

        Ok(())
    }

    pub fn input_connectors(&self) -> Vec<(&str, Option<String>)> {
        vec![(self.meta.name.as_str(), None)]
    }

    pub fn output_connectors(&self) -> Vec<(&str, Option<String>)> {
        vec![(self.meta.name.as_str(), None)]
    }

    pub fn create_metric(
        &self,
        network: &mut pywr_core::network::Network,
        attribute: Option<NodeAttribute>,
    ) -> Result<MetricF64, SchemaError> {
        // Use the default attribute if none is specified
        let attr = attribute.unwrap_or(Self::DEFAULT_ATTRIBUTE);

        let idx = network.get_node_index_by_name(self.meta.name.as_str(), None)?;

        let metric = match attr {
            NodeAttribute::Volume => MetricF64::NodeVolume(idx),
            NodeAttribute::ProportionalVolume => {
                let dm = DerivedMetric::NodeProportionalVolume(idx);
                let derived_metric_idx = network.add_derived_metric(dm);
                MetricF64::DerivedMetric(derived_metric_idx)
            }
            _ => {
                return Err(SchemaError::NodeAttributeNotSupported {
                    ty: "StorageNode".to_string(),
                    name: self.meta.name.clone(),
                    attr,
                })
            }
        };

        Ok(metric)
    }
}

impl TryFrom<StorageNodeV1> for StorageNode {
    type Error = ConversionError;

    fn try_from(v1: StorageNodeV1) -> Result<Self, Self::Error> {
        let meta: NodeMeta = v1.meta.into();
        let mut unnamed_count = 0;

        let cost = v1
            .cost
            .map(|v| v.try_into_v2_parameter(Some(&meta.name), &mut unnamed_count))
            .transpose()
            .map_err(|source| ConversionError::NodeAttribute {
                attr: "cost".to_string(),
                name: meta.name.clone(),
                source: Box::new(source),
            })?;

        let max_volume = v1
            .max_volume
            .map(|v| v.try_into_v2_parameter(Some(&meta.name), &mut unnamed_count))
            .transpose()
            .map_err(|source| ConversionError::NodeAttribute {
                attr: "max_volume".to_string(),
                name: meta.name.clone(),
                source: Box::new(source),
            })?;

        let min_volume = v1
            .min_volume
            .map(|v| v.try_into_v2_parameter(Some(&meta.name), &mut unnamed_count))
            .transpose()
            .map_err(|source| ConversionError::NodeAttribute {
                attr: "min_volume".to_string(),
                name: meta.name.clone(),
                source: Box::new(source),
            })?;

        let initial_volume = if let Some(v) = v1.initial_volume {
            StorageInitialVolume::Absolute(v)
        } else if let Some(v) = v1.initial_volume_pc {
            StorageInitialVolume::Proportional(v)
        } else {
            return Err(ConversionError::MissingAttribute {
                name: meta.name,
                attrs: vec!["initial_volume".to_string(), "initial_volume_pc".to_string()],
            });
        };

        let n = Self {
            meta,
            max_volume,
            min_volume,
            cost,
            initial_volume,
        };
        Ok(n)
    }
}

impl TryFrom<ReservoirNodeV1> for StorageNode {
    type Error = ConversionError;

    fn try_from(v1: ReservoirNodeV1) -> Result<Self, Self::Error> {
        let meta: NodeMeta = v1.meta.into();
        let mut unnamed_count = 0;

        let cost = v1
            .cost
            .map(|v| v.try_into_v2_parameter(Some(&meta.name), &mut unnamed_count))
            .transpose()?;

        let max_volume = v1
            .max_volume
            .map(|v| v.try_into_v2_parameter(Some(&meta.name), &mut unnamed_count))
            .transpose()?;

        let min_volume = v1
            .min_volume
            .map(|v| v.try_into_v2_parameter(Some(&meta.name), &mut unnamed_count))
            .transpose()?;

        let initial_volume = if let Some(v) = v1.initial_volume {
            StorageInitialVolume::Absolute(v)
        } else if let Some(v) = v1.initial_volume_pc {
            StorageInitialVolume::Proportional(v)
        } else {
            StorageInitialVolume::default()
        };

        let n = Self {
            meta,
            max_volume,
            min_volume,
            cost,
            initial_volume,
        };
        Ok(n)
    }
}

#[doc = svgbobdoc::transform!(
/// This is used to represent a catchment inflow.
///
/// Catchment nodes create a single [`crate::node::InputNode`] node in the network, but
/// ensure that the maximum and minimum flow are equal to [`Self::flow`].
///
/// ```svgbob
///  <node>     D
///     *----->*- - -
/// ```
///
)]
#[derive(serde::Deserialize, serde::Serialize, Clone, Default, Debug, PywrNode)]
pub struct CatchmentNode {
    #[serde(flatten)]
    pub meta: NodeMeta,
    pub flow: Option<DynamicFloatValue>,
    pub cost: Option<DynamicFloatValue>,
}

impl CatchmentNode {
    const DEFAULT_ATTRIBUTE: NodeAttribute = NodeAttribute::Outflow;

    pub fn add_to_model(&self, network: &mut pywr_core::network::Network) -> Result<(), SchemaError> {
        network.add_input_node(self.meta.name.as_str(), None)?;
        Ok(())
    }

    pub fn set_constraints(
        &self,
        network: &mut pywr_core::network::Network,
<<<<<<< HEAD
        args: &LoadArgs,
    ) -> Result<(), SchemaError> {
        if let Some(cost) = &self.cost {
            let value = cost.load(network, args)?;
=======
        schema: &crate::model::PywrNetwork,
        domain: &ModelDomain,
        tables: &LoadedTableCollection,
        data_path: Option<&Path>,
        inter_network_transfers: &[PywrMultiNetworkTransfer],
        timeseries: &LoadedTimeseriesCollection,
    ) -> Result<(), SchemaError> {
        if let Some(cost) = &self.cost {
            let value = cost.load(
                network,
                schema,
                domain,
                tables,
                data_path,
                inter_network_transfers,
                timeseries,
            )?;
>>>>>>> 7a0a969f
            network.set_node_cost(self.meta.name.as_str(), None, value.into())?;
        }

        if let Some(flow) = &self.flow {
<<<<<<< HEAD
            let value = flow.load(network, args)?;
=======
            let value = flow.load(
                network,
                schema,
                domain,
                tables,
                data_path,
                inter_network_transfers,
                timeseries,
            )?;
>>>>>>> 7a0a969f
            network.set_node_min_flow(self.meta.name.as_str(), None, value.clone().into())?;
            network.set_node_max_flow(self.meta.name.as_str(), None, value.into())?;
        }

        Ok(())
    }

    pub fn input_connectors(&self) -> Vec<(&str, Option<String>)> {
        vec![(self.meta.name.as_str(), None)]
    }

    pub fn output_connectors(&self) -> Vec<(&str, Option<String>)> {
        vec![(self.meta.name.as_str(), None)]
    }

    pub fn create_metric(
        &self,
        network: &pywr_core::network::Network,
        attribute: Option<NodeAttribute>,
    ) -> Result<MetricF64, SchemaError> {
        // Use the default attribute if none is specified
        let attr = attribute.unwrap_or(Self::DEFAULT_ATTRIBUTE);

        let idx = network.get_node_index_by_name(self.meta.name.as_str(), None)?;

        let metric = match attr {
            NodeAttribute::Outflow => MetricF64::NodeOutFlow(idx),
            _ => {
                return Err(SchemaError::NodeAttributeNotSupported {
                    ty: "CatchmentNode".to_string(),
                    name: self.meta.name.clone(),
                    attr,
                })
            }
        };

        Ok(metric)
    }
}

impl TryFrom<CatchmentNodeV1> for CatchmentNode {
    type Error = ConversionError;

    fn try_from(v1: CatchmentNodeV1) -> Result<Self, Self::Error> {
        let meta: NodeMeta = v1.meta.into();
        let mut unnamed_count = 0;

        let flow = v1
            .flow
            .map(|v| v.try_into_v2_parameter(Some(&meta.name), &mut unnamed_count))
            .transpose()?;
        let cost = v1
            .cost
            .map(|v| v.try_into_v2_parameter(Some(&meta.name), &mut unnamed_count))
            .transpose()?;

        let n = Self { meta, flow, cost };
        Ok(n)
    }
}

#[derive(serde::Deserialize, serde::Serialize, Clone, Debug)]
#[serde(tag = "type")]
pub enum Factors {
    Proportion { factors: Vec<DynamicFloatValue> },
    Ratio { factors: Vec<DynamicFloatValue> },
}

#[derive(serde::Deserialize, serde::Serialize, Clone, Default, Debug, PywrNode)]
pub struct AggregatedNode {
    #[serde(flatten)]
    pub meta: NodeMeta,
    pub nodes: Vec<String>,
    pub max_flow: Option<DynamicFloatValue>,
    pub min_flow: Option<DynamicFloatValue>,
    pub factors: Option<Factors>,
}

impl AggregatedNode {
    const DEFAULT_ATTRIBUTE: NodeAttribute = NodeAttribute::Outflow;

    pub fn add_to_model(&self, network: &mut pywr_core::network::Network) -> Result<(), SchemaError> {
        let nodes = self
            .nodes
            .iter()
            .map(|name| network.get_node_index_by_name(name, None))
            .collect::<Result<Vec<_>, _>>()?;

        // We initialise with no factors, but will update them in the `set_constraints` method
        // once all the parameters are loaded.
        network.add_aggregated_node(self.meta.name.as_str(), None, nodes.as_slice(), None)?;
        Ok(())
    }

    pub fn set_constraints(
        &self,
        network: &mut pywr_core::network::Network,
<<<<<<< HEAD
        args: &LoadArgs,
    ) -> Result<(), SchemaError> {
        if let Some(max_flow) = &self.max_flow {
            let value = max_flow.load(network, args)?;
=======
        schema: &crate::model::PywrNetwork,
        domain: &ModelDomain,
        tables: &LoadedTableCollection,
        data_path: Option<&Path>,
        inter_network_transfers: &[PywrMultiNetworkTransfer],
        timeseries: &LoadedTimeseriesCollection,
    ) -> Result<(), SchemaError> {
        if let Some(max_flow) = &self.max_flow {
            let value = max_flow.load(
                network,
                schema,
                domain,
                tables,
                data_path,
                inter_network_transfers,
                timeseries,
            )?;
>>>>>>> 7a0a969f
            network.set_aggregated_node_max_flow(self.meta.name.as_str(), None, value.into())?;
        }

        if let Some(min_flow) = &self.min_flow {
<<<<<<< HEAD
            let value = min_flow.load(network, args)?;
=======
            let value = min_flow.load(
                network,
                schema,
                domain,
                tables,
                data_path,
                inter_network_transfers,
                timeseries,
            )?;
>>>>>>> 7a0a969f
            network.set_aggregated_node_min_flow(self.meta.name.as_str(), None, value.into())?;
        }

        if let Some(factors) = &self.factors {
            let f = match factors {
                Factors::Proportion { factors } => pywr_core::aggregated_node::Factors::Proportion(
                    factors
                        .iter()
<<<<<<< HEAD
                        .map(|f| f.load(network, args))
=======
                        .map(|f| {
                            f.load(
                                network,
                                schema,
                                domain,
                                tables,
                                data_path,
                                inter_network_transfers,
                                timeseries,
                            )
                        })
>>>>>>> 7a0a969f
                        .collect::<Result<Vec<_>, _>>()?,
                ),
                Factors::Ratio { factors } => pywr_core::aggregated_node::Factors::Ratio(
                    factors
                        .iter()
<<<<<<< HEAD
                        .map(|f| f.load(network, args))
=======
                        .map(|f| {
                            f.load(
                                network,
                                schema,
                                domain,
                                tables,
                                data_path,
                                inter_network_transfers,
                                timeseries,
                            )
                        })
>>>>>>> 7a0a969f
                        .collect::<Result<Vec<_>, _>>()?,
                ),
            };

            network.set_aggregated_node_factors(self.meta.name.as_str(), None, Some(f))?;
        }

        Ok(())
    }

    pub fn input_connectors(&self) -> Vec<(&str, Option<String>)> {
        // Not connectable
        // TODO this should be a trait? And error if you try to connect to a non-connectable node.
        vec![]
    }

    pub fn output_connectors(&self) -> Vec<(&str, Option<String>)> {
        // Not connectable
        vec![]
    }

    pub fn create_metric(
        &self,
        network: &pywr_core::network::Network,
        attribute: Option<NodeAttribute>,
    ) -> Result<MetricF64, SchemaError> {
        // Use the default attribute if none is specified
        let attr = attribute.unwrap_or(Self::DEFAULT_ATTRIBUTE);

        let idx = network.get_aggregated_node_index_by_name(self.meta.name.as_str(), None)?;

        let metric = match attr {
            NodeAttribute::Outflow => MetricF64::AggregatedNodeOutFlow(idx),
            NodeAttribute::Inflow => MetricF64::AggregatedNodeInFlow(idx),
            _ => {
                return Err(SchemaError::NodeAttributeNotSupported {
                    ty: "AggregatedNode".to_string(),
                    name: self.meta.name.clone(),
                    attr,
                })
            }
        };

        Ok(metric)
    }
}

impl TryFrom<AggregatedNodeV1> for AggregatedNode {
    type Error = ConversionError;

    fn try_from(v1: AggregatedNodeV1) -> Result<Self, Self::Error> {
        let meta: NodeMeta = v1.meta.into();
        let mut unnamed_count = 0;

        let factors = match v1.factors {
            Some(f) => Some(Factors::Ratio {
                factors: f
                    .into_iter()
                    .map(|v| v.try_into_v2_parameter(Some(&meta.name), &mut unnamed_count))
                    .collect::<Result<_, _>>()?,
            }),
            None => None,
        };

        let max_flow = v1
            .max_flow
            .map(|v| v.try_into_v2_parameter(Some(&meta.name), &mut unnamed_count))
            .transpose()?;

        let min_flow = v1
            .min_flow
            .map(|v| v.try_into_v2_parameter(Some(&meta.name), &mut unnamed_count))
            .transpose()?;

        let n = Self {
            meta,
            nodes: v1.nodes,
            max_flow,
            min_flow,
            factors,
        };
        Ok(n)
    }
}

#[derive(serde::Deserialize, serde::Serialize, Clone, Default, Debug, PywrNode)]
pub struct AggregatedStorageNode {
    #[serde(flatten)]
    pub meta: NodeMeta,
    pub storage_nodes: Vec<String>,
}

impl AggregatedStorageNode {
    const DEFAULT_ATTRIBUTE: NodeAttribute = NodeAttribute::Outflow;

    pub fn add_to_model(&self, network: &mut pywr_core::network::Network) -> Result<(), SchemaError> {
        let nodes = self
            .storage_nodes
            .iter()
            .map(|name| network.get_node_index_by_name(name, None))
            .collect::<Result<_, _>>()?;

        network.add_aggregated_storage_node(self.meta.name.as_str(), None, nodes)?;
        Ok(())
    }

    pub fn input_connectors(&self) -> Vec<(&str, Option<String>)> {
        // Not connectable
        // TODO this should be a trait? And error if you try to connect to a non-connectable node.
        vec![]
    }

    pub fn output_connectors(&self) -> Vec<(&str, Option<String>)> {
        // Not connectable
        vec![]
    }

    pub fn create_metric(
        &self,
        network: &mut pywr_core::network::Network,
        attribute: Option<NodeAttribute>,
    ) -> Result<MetricF64, SchemaError> {
        // Use the default attribute if none is specified
        let attr = attribute.unwrap_or(Self::DEFAULT_ATTRIBUTE);

        let idx = network.get_aggregated_storage_node_index_by_name(self.meta.name.as_str(), None)?;

        let metric = match attr {
            NodeAttribute::Volume => MetricF64::AggregatedNodeVolume(idx),
            NodeAttribute::ProportionalVolume => {
                let dm = DerivedMetric::AggregatedNodeProportionalVolume(idx);
                let derived_metric_idx = network.add_derived_metric(dm);
                MetricF64::DerivedMetric(derived_metric_idx)
            }
            _ => {
                return Err(SchemaError::NodeAttributeNotSupported {
                    ty: "AggregatedStorageNode".to_string(),
                    name: self.meta.name.clone(),
                    attr,
                })
            }
        };

        Ok(metric)
    }
}

impl TryFrom<AggregatedStorageNodeV1> for AggregatedStorageNode {
    type Error = ConversionError;

    fn try_from(v1: AggregatedStorageNodeV1) -> Result<Self, Self::Error> {
        let n = Self {
            meta: v1.meta.into(),
            storage_nodes: v1.storage_nodes,
        };
        Ok(n)
    }
}

#[cfg(test)]
mod tests {
    use crate::nodes::core::StorageInitialVolume;
    use crate::nodes::InputNode;
    use crate::nodes::StorageNode;

    #[test]
    fn test_input() {
        let data = r#"
            {
                "name": "supply1",
                "type": "Input",
                "max_flow": 15.0
            }
            "#;

        let node: InputNode = serde_json::from_str(data).unwrap();

        assert_eq!(node.meta.name, "supply1");
    }

    #[test]
    fn test_storage_initial_volume_absolute() {
        let data = r#"
            {
                "name": "storage1",
                "type": "Storage",
                "volume": 15.0,
                "initial_volume": {
                    "Absolute": 12.0
                }
            }
            "#;

        let storage: StorageNode = serde_json::from_str(data).unwrap();

        assert_eq!(storage.initial_volume, StorageInitialVolume::Absolute(12.0));
    }

    #[test]
    fn test_storage_initial_volume_proportional() {
        let data = r#"
            {
                "name": "storage1",
                "type": "Storage",
                "volume": 15.0,
                "initial_volume": {
                    "Proportional": 0.5
                }
            }
            "#;

        let storage: StorageNode = serde_json::from_str(data).unwrap();

        assert_eq!(storage.initial_volume, StorageInitialVolume::Proportional(0.5));
    }
}<|MERGE_RESOLUTION|>--- conflicted
+++ resolved
@@ -2,7 +2,6 @@
 use crate::model::LoadArgs;
 use crate::nodes::{NodeAttribute, NodeMeta};
 use crate::parameters::{DynamicFloatValue, TryIntoV2Parameter};
-use crate::timeseries::LoadedTimeseriesCollection;
 use pywr_core::derived_metric::DerivedMetric;
 use pywr_core::metric::MetricF64;
 use pywr_core::node::{ConstraintValue, StorageInitialVolume as CoreStorageInitialVolume};
@@ -34,64 +33,20 @@
     pub fn set_constraints(
         &self,
         network: &mut pywr_core::network::Network,
-<<<<<<< HEAD
         args: &LoadArgs,
     ) -> Result<(), SchemaError> {
         if let Some(cost) = &self.cost {
             let value = cost.load(network, args)?;
-=======
-        schema: &crate::model::PywrNetwork,
-        domain: &ModelDomain,
-        tables: &LoadedTableCollection,
-        data_path: Option<&Path>,
-        inter_network_transfers: &[PywrMultiNetworkTransfer],
-        timeseries: &LoadedTimeseriesCollection,
-    ) -> Result<(), SchemaError> {
-        if let Some(cost) = &self.cost {
-            let value = cost.load(
-                network,
-                schema,
-                domain,
-                tables,
-                data_path,
-                inter_network_transfers,
-                timeseries,
-            )?;
->>>>>>> 7a0a969f
             network.set_node_cost(self.meta.name.as_str(), None, value.into())?;
         }
 
         if let Some(max_flow) = &self.max_flow {
-<<<<<<< HEAD
             let value = max_flow.load(network, args)?;
-=======
-            let value = max_flow.load(
-                network,
-                schema,
-                domain,
-                tables,
-                data_path,
-                inter_network_transfers,
-                timeseries,
-            )?;
->>>>>>> 7a0a969f
             network.set_node_max_flow(self.meta.name.as_str(), None, value.into())?;
         }
 
         if let Some(min_flow) = &self.min_flow {
-<<<<<<< HEAD
             let value = min_flow.load(network, args)?;
-=======
-            let value = min_flow.load(
-                network,
-                schema,
-                domain,
-                tables,
-                data_path,
-                inter_network_transfers,
-                timeseries,
-            )?;
->>>>>>> 7a0a969f
             network.set_node_min_flow(self.meta.name.as_str(), None, value.into())?;
         }
 
@@ -181,64 +136,20 @@
     pub fn set_constraints(
         &self,
         network: &mut pywr_core::network::Network,
-<<<<<<< HEAD
         args: &LoadArgs,
     ) -> Result<(), SchemaError> {
         if let Some(cost) = &self.cost {
             let value = cost.load(network, args)?;
-=======
-        schema: &crate::model::PywrNetwork,
-        domain: &ModelDomain,
-        tables: &LoadedTableCollection,
-        data_path: Option<&Path>,
-        inter_network_transfers: &[PywrMultiNetworkTransfer],
-        timeseries: &LoadedTimeseriesCollection,
-    ) -> Result<(), SchemaError> {
-        if let Some(cost) = &self.cost {
-            let value = cost.load(
-                network,
-                schema,
-                domain,
-                tables,
-                data_path,
-                inter_network_transfers,
-                timeseries,
-            )?;
->>>>>>> 7a0a969f
             network.set_node_cost(self.meta.name.as_str(), None, value.into())?;
         }
 
         if let Some(max_flow) = &self.max_flow {
-<<<<<<< HEAD
             let value = max_flow.load(network, args)?;
-=======
-            let value = max_flow.load(
-                network,
-                schema,
-                domain,
-                tables,
-                data_path,
-                inter_network_transfers,
-                timeseries,
-            )?;
->>>>>>> 7a0a969f
             network.set_node_max_flow(self.meta.name.as_str(), None, value.into())?;
         }
 
         if let Some(min_flow) = &self.min_flow {
-<<<<<<< HEAD
             let value = min_flow.load(network, args)?;
-=======
-            let value = min_flow.load(
-                network,
-                schema,
-                domain,
-                tables,
-                data_path,
-                inter_network_transfers,
-                timeseries,
-            )?;
->>>>>>> 7a0a969f
             network.set_node_min_flow(self.meta.name.as_str(), None, value.into())?;
         }
 
@@ -328,64 +239,20 @@
     pub fn set_constraints(
         &self,
         network: &mut pywr_core::network::Network,
-<<<<<<< HEAD
         args: &LoadArgs,
     ) -> Result<(), SchemaError> {
         if let Some(cost) = &self.cost {
             let value = cost.load(network, args)?;
-=======
-        schema: &crate::model::PywrNetwork,
-        domain: &ModelDomain,
-        tables: &LoadedTableCollection,
-        data_path: Option<&Path>,
-        inter_network_transfers: &[PywrMultiNetworkTransfer],
-        timeseries: &LoadedTimeseriesCollection,
-    ) -> Result<(), SchemaError> {
-        if let Some(cost) = &self.cost {
-            let value = cost.load(
-                network,
-                schema,
-                domain,
-                tables,
-                data_path,
-                inter_network_transfers,
-                timeseries,
-            )?;
->>>>>>> 7a0a969f
             network.set_node_cost(self.meta.name.as_str(), None, value.into())?;
         }
 
         if let Some(max_flow) = &self.max_flow {
-<<<<<<< HEAD
             let value = max_flow.load(network, args)?;
-=======
-            let value = max_flow.load(
-                network,
-                schema,
-                domain,
-                tables,
-                data_path,
-                inter_network_transfers,
-                timeseries,
-            )?;
->>>>>>> 7a0a969f
             network.set_node_max_flow(self.meta.name.as_str(), None, value.into())?;
         }
 
         if let Some(min_flow) = &self.min_flow {
-<<<<<<< HEAD
             let value = min_flow.load(network, args)?;
-=======
-            let value = min_flow.load(
-                network,
-                schema,
-                domain,
-                tables,
-                data_path,
-                inter_network_transfers,
-                timeseries,
-            )?;
->>>>>>> 7a0a969f
             network.set_node_min_flow(self.meta.name.as_str(), None, value.into())?;
         }
 
@@ -494,53 +361,14 @@
 impl StorageNode {
     const DEFAULT_ATTRIBUTE: NodeAttribute = NodeAttribute::Volume;
 
-<<<<<<< HEAD
     pub fn add_to_model(&self, network: &mut pywr_core::network::Network, args: &LoadArgs) -> Result<(), SchemaError> {
         let min_volume = match &self.min_volume {
             Some(v) => v.load(network, args)?.into(),
-=======
-    pub fn add_to_model(
-        &self,
-        network: &mut pywr_core::network::Network,
-        schema: &crate::model::PywrNetwork,
-        domain: &ModelDomain,
-        tables: &LoadedTableCollection,
-        data_path: Option<&Path>,
-        inter_network_transfers: &[PywrMultiNetworkTransfer],
-        timeseries: &LoadedTimeseriesCollection,
-    ) -> Result<(), SchemaError> {
-        let min_volume = match &self.min_volume {
-            Some(v) => v
-                .load(
-                    network,
-                    schema,
-                    domain,
-                    tables,
-                    data_path,
-                    inter_network_transfers,
-                    timeseries,
-                )?
-                .into(),
->>>>>>> 7a0a969f
             None => ConstraintValue::Scalar(0.0),
         };
 
         let max_volume = match &self.max_volume {
-<<<<<<< HEAD
             Some(v) => v.load(network, args)?.into(),
-=======
-            Some(v) => v
-                .load(
-                    network,
-                    schema,
-                    domain,
-                    tables,
-                    data_path,
-                    inter_network_transfers,
-                    timeseries,
-                )?
-                .into(),
->>>>>>> 7a0a969f
             None => ConstraintValue::None,
         };
 
@@ -557,30 +385,10 @@
     pub fn set_constraints(
         &self,
         network: &mut pywr_core::network::Network,
-<<<<<<< HEAD
         args: &LoadArgs,
     ) -> Result<(), SchemaError> {
         if let Some(cost) = &self.cost {
             let value = cost.load(network, args)?;
-=======
-        schema: &crate::model::PywrNetwork,
-        domain: &ModelDomain,
-        tables: &LoadedTableCollection,
-        data_path: Option<&Path>,
-        inter_network_transfers: &[PywrMultiNetworkTransfer],
-        timeseries: &LoadedTimeseriesCollection,
-    ) -> Result<(), SchemaError> {
-        if let Some(cost) = &self.cost {
-            let value = cost.load(
-                network,
-                schema,
-                domain,
-                tables,
-                data_path,
-                inter_network_transfers,
-                timeseries,
-            )?;
->>>>>>> 7a0a969f
             network.set_node_cost(self.meta.name.as_str(), None, value.into())?;
         }
 
@@ -756,47 +564,15 @@
     pub fn set_constraints(
         &self,
         network: &mut pywr_core::network::Network,
-<<<<<<< HEAD
         args: &LoadArgs,
     ) -> Result<(), SchemaError> {
         if let Some(cost) = &self.cost {
             let value = cost.load(network, args)?;
-=======
-        schema: &crate::model::PywrNetwork,
-        domain: &ModelDomain,
-        tables: &LoadedTableCollection,
-        data_path: Option<&Path>,
-        inter_network_transfers: &[PywrMultiNetworkTransfer],
-        timeseries: &LoadedTimeseriesCollection,
-    ) -> Result<(), SchemaError> {
-        if let Some(cost) = &self.cost {
-            let value = cost.load(
-                network,
-                schema,
-                domain,
-                tables,
-                data_path,
-                inter_network_transfers,
-                timeseries,
-            )?;
->>>>>>> 7a0a969f
             network.set_node_cost(self.meta.name.as_str(), None, value.into())?;
         }
 
         if let Some(flow) = &self.flow {
-<<<<<<< HEAD
             let value = flow.load(network, args)?;
-=======
-            let value = flow.load(
-                network,
-                schema,
-                domain,
-                tables,
-                data_path,
-                inter_network_transfers,
-                timeseries,
-            )?;
->>>>>>> 7a0a969f
             network.set_node_min_flow(self.meta.name.as_str(), None, value.clone().into())?;
             network.set_node_max_flow(self.meta.name.as_str(), None, value.into())?;
         }
@@ -894,47 +670,15 @@
     pub fn set_constraints(
         &self,
         network: &mut pywr_core::network::Network,
-<<<<<<< HEAD
         args: &LoadArgs,
     ) -> Result<(), SchemaError> {
         if let Some(max_flow) = &self.max_flow {
             let value = max_flow.load(network, args)?;
-=======
-        schema: &crate::model::PywrNetwork,
-        domain: &ModelDomain,
-        tables: &LoadedTableCollection,
-        data_path: Option<&Path>,
-        inter_network_transfers: &[PywrMultiNetworkTransfer],
-        timeseries: &LoadedTimeseriesCollection,
-    ) -> Result<(), SchemaError> {
-        if let Some(max_flow) = &self.max_flow {
-            let value = max_flow.load(
-                network,
-                schema,
-                domain,
-                tables,
-                data_path,
-                inter_network_transfers,
-                timeseries,
-            )?;
->>>>>>> 7a0a969f
             network.set_aggregated_node_max_flow(self.meta.name.as_str(), None, value.into())?;
         }
 
         if let Some(min_flow) = &self.min_flow {
-<<<<<<< HEAD
             let value = min_flow.load(network, args)?;
-=======
-            let value = min_flow.load(
-                network,
-                schema,
-                domain,
-                tables,
-                data_path,
-                inter_network_transfers,
-                timeseries,
-            )?;
->>>>>>> 7a0a969f
             network.set_aggregated_node_min_flow(self.meta.name.as_str(), None, value.into())?;
         }
 
@@ -943,41 +687,13 @@
                 Factors::Proportion { factors } => pywr_core::aggregated_node::Factors::Proportion(
                     factors
                         .iter()
-<<<<<<< HEAD
                         .map(|f| f.load(network, args))
-=======
-                        .map(|f| {
-                            f.load(
-                                network,
-                                schema,
-                                domain,
-                                tables,
-                                data_path,
-                                inter_network_transfers,
-                                timeseries,
-                            )
-                        })
->>>>>>> 7a0a969f
                         .collect::<Result<Vec<_>, _>>()?,
                 ),
                 Factors::Ratio { factors } => pywr_core::aggregated_node::Factors::Ratio(
                     factors
                         .iter()
-<<<<<<< HEAD
                         .map(|f| f.load(network, args))
-=======
-                        .map(|f| {
-                            f.load(
-                                network,
-                                schema,
-                                domain,
-                                tables,
-                                data_path,
-                                inter_network_transfers,
-                                timeseries,
-                            )
-                        })
->>>>>>> 7a0a969f
                         .collect::<Result<Vec<_>, _>>()?,
                 ),
             };
