--- conflicted
+++ resolved
@@ -2,7 +2,6 @@
 use crate::model::LoadArgs;
 use crate::nodes::{NodeAttribute, NodeMeta};
 use crate::parameters::{DynamicFloatValue, TryIntoV2Parameter};
-use crate::timeseries::LoadedTimeseriesCollection;
 use pywr_core::aggregated_node::Factors;
 use pywr_core::metric::MetricF64;
 use pywr_core::node::NodeIndex;
@@ -83,67 +82,22 @@
     pub fn set_constraints(
         &self,
         network: &mut pywr_core::network::Network,
-<<<<<<< HEAD
         args: &LoadArgs,
     ) -> Result<(), SchemaError> {
         // MRF applies as a maximum on the MRF node.
         if let Some(cost) = &self.mrf_cost {
             let value = cost.load(network, args)?;
-=======
-        schema: &crate::model::PywrNetwork,
-        domain: &ModelDomain,
-        tables: &LoadedTableCollection,
-        data_path: Option<&Path>,
-        inter_network_transfers: &[PywrMultiNetworkTransfer],
-        timeseries: &LoadedTimeseriesCollection,
-    ) -> Result<(), SchemaError> {
-        // MRF applies as a maximum on the MRF node.
-        if let Some(cost) = &self.mrf_cost {
-            let value = cost.load(
-                network,
-                schema,
-                domain,
-                tables,
-                data_path,
-                inter_network_transfers,
-                timeseries,
-            )?;
->>>>>>> 7a0a969f
             network.set_node_cost(self.meta.name.as_str(), Self::mrf_sub_name(), value.into())?;
         }
 
         if let Some(mrf) = &self.mrf {
-<<<<<<< HEAD
             let value = mrf.load(network, args)?;
-=======
-            let value = mrf.load(
-                network,
-                schema,
-                domain,
-                tables,
-                data_path,
-                inter_network_transfers,
-                timeseries,
-            )?;
->>>>>>> 7a0a969f
             network.set_node_max_flow(self.meta.name.as_str(), Self::mrf_sub_name(), value.into())?;
         }
 
         for (i, (factor, _)) in self.splits.iter().enumerate() {
             // Set the factors for each split
-<<<<<<< HEAD
             let factors = Factors::Proportion(vec![factor.load(network, args)?]);
-=======
-            let factors = Factors::Proportion(vec![factor.load(
-                network,
-                schema,
-                domain,
-                tables,
-                data_path,
-                inter_network_transfers,
-                timeseries,
-            )?]);
->>>>>>> 7a0a969f
             network.set_aggregated_node_factors(
                 self.meta.name.as_str(),
                 Self::split_agg_sub_name(i).as_deref(),
