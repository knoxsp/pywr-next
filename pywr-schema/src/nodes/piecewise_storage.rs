--- conflicted
+++ resolved
@@ -2,12 +2,8 @@
 use crate::error::SchemaError;
 use crate::nodes::NodeMeta;
 use crate::parameters::DynamicFloatValue;
-<<<<<<< HEAD
-use pywr_core::metric::{Metric, VolumeBetweenControlCurves};
+use pywr_core::metric::Metric;
 use pywr_core::models::ModelDomain;
-=======
-use pywr_core::metric::Metric;
->>>>>>> b4771fe5
 use pywr_core::node::{ConstraintValue, StorageInitialVolume};
 use pywr_core::parameters::VolumeBetweenControlCurvesParameter;
 use std::path::Path;
@@ -96,7 +92,7 @@
                 Some(upper),
                 lower,
             );
-            let max_volume_parameter_idx = model.add_parameter(Box::new(max_volume_parameter))?;
+            let max_volume_parameter_idx = network.add_parameter(Box::new(max_volume_parameter))?;
             let max_volume = ConstraintValue::Metric(Metric::ParameterValue(max_volume_parameter_idx));
 
             // Each store has min volume of zero
@@ -140,7 +136,7 @@
             upper,
             lower,
         );
-        let max_volume_parameter_idx = model.add_parameter(Box::new(max_volume_parameter))?;
+        let max_volume_parameter_idx = network.add_parameter(Box::new(max_volume_parameter))?;
         let max_volume = ConstraintValue::Metric(Metric::ParameterValue(max_volume_parameter_idx));
 
         // Each store has min volume of zero
@@ -322,7 +318,7 @@
         );
         network.add_recorder(Box::new(recorder)).unwrap();
 
-        let idx = model
+        let idx = network
             .get_index_parameter_index_by_name("storage1-drought-index")
             .unwrap();
 
@@ -331,7 +327,7 @@
             IndexMetric::IndexParameterValue(idx),
             expected_drought_index,
         );
-        model.add_recorder(Box::new(recorder)).unwrap();
+        network.add_recorder(Box::new(recorder)).unwrap();
 
         // Test all solvers
         run_all_solvers(&model);
